""" Plugin for built-in commands.

This script works just like any of the plugins in plugins/
"""

import asyncio
import importlib
import inspect
import logging
import random
from datetime import datetime, timedelta

import discord

import bot
import plugins
from pcbot import utils, Config, Annotate, config

client = plugins.client  # type: bot.Client

sub = asyncio.subprocess
lambdas = Config("lambdas", data={})
lambda_config = Config("lambda-config", data=dict(imports=[], blacklist=[]))

code_globals = {}


@plugins.command(name="help", aliases="commands")
async def help_(message: discord.Message, command: str.lower = None, *args):
    """ Display commands or their usage and description. """
    command_prefix = config.guild_command_prefix(message.guild)

    # Display the specific command
    if command:
        if command.startswith(command_prefix):
            command = command[len(command_prefix):]

        cmd = plugins.get_command(command)
        if not cmd:
            return

        # Get the specific command with arguments and send the help
        cmd = plugins.get_sub_command(cmd, *args)
        embed = discord.Embed(color=message.author.color)
        embed.description = plugins.format_help(cmd, message.guild, message)
        await client.send_message(message.channel, embed=embed)

    # Display every command
    else:
        commands = []

        for plugin in plugins.all_values():
            # Only go through plugins with actual commands
            if not getattr(plugin, "__commands", False):
                continue

            # Add all commands that the user can use
            for cmd in plugin.__commands:
                if not cmd.hidden and plugins.can_use_command(cmd, message.author, message.channel):
                    commands.append(cmd.name_prefix(message.guild).split()[0])

        commands = ", ".join(sorted(commands))

        m = "**Commands**: ```{0}```Use `{1}help <command>`, `{1}<command> {2}` or " \
            "`{1}<command> {3}` for command specific help.".format(commands, command_prefix, *config.help_arg)
<<<<<<< HEAD
        await client.say(message, m)
=======
        embed = discord.Embed(color=message.author.color)
        embed.description = m
        await client.send_message(message.channel, embed=embed)
>>>>>>> 2e5611fc


@plugins.command()
async def rate(message: discord.Message, to_rate: str = None):
    """ Rate the member or word from 1 to 10 """
    if not to_rate:
        member = message.author
    else:
        member = utils.find_member(guild=message.guild, name=to_rate)
    if member:
        random.seed(str(member.id))
        num = random.randint(0, 10)
        random.seed()
        await client.say(message, "I rate **{0}** a **{1}/10**".format(member.display_name, num))
    else:
        random.seed(to_rate)
        num = random.randint(0, 10)
        random.seed()
        await client.say(message, "I rate **{0}** a **{1}/10**".format(to_rate, num))


@plugins.command(hidden=True)
async def setowner(message: discord.Message):
    """ Set the bot owner. Only works in private messages. """
    if not isinstance(message.channel, discord.abc.PrivateChannel):
        return

    assert not plugins.owner_cfg.data, "An owner is already set."

    owner_code = str(random.randint(100, 999))
    logging.critical("Owner code for assignment: %s", owner_code)

    await client.say(message, "A code has been printed in the console for you to repeat within 60 seconds.")

    def check(m):
        return m.content == owner_code and m.channel == message.channel

    try:
        user_code = await client.wait_for_message(timeout=60, check=check)
    except asyncio.TimeoutError:
        await client.say(message, "You failed to send the desired code.")
        return

    if user_code:
        await client.say(message, "You have been assigned bot owner.")
        plugins.owner_cfg.data = str(message.author.id)
        await plugins.owner_cfg.asyncsave()


@plugins.command(owner=True)
async def stop(message: discord.Message):
    """ Stops the bot. """
    await client.say(message, "\N{COLLISION SYMBOL}\N{PISTOL}")
    await plugins.save_plugins()
    await client.close()


@plugins.command(owner=True)
async def update(message: discord.Message):
    """ Update the bot by running `git pull`. """
    await client.say(message, "```diff\n{}```".format(await utils.subprocess("git", "pull", no_stderr=True)))


@update.command(owner=True)
async def reset(message: discord.Message):
    """ **RESET THE HEAD** before updating. This removes all local changes done to the repository
    (excluding the .gitignore files).
    """
    confirmed = await utils.confirm(message, "Are you sure you want to remove all local changes?")
    assert confirmed, "Aborted."

    await utils.subprocess("git", "reset", "--hard")
    await update(message)


@plugins.command(owner=True)
async def game(message: discord.Message, name: Annotate.Content = None):
    """ Stop playing or set game to `name`. """
    await client.change_presence(activity=discord.Game(name=name))
    await client.say(message, "**Set the game to** `{}`.".format(name) if name else "**No longer playing.**")


@game.command(owner=True)
async def stream(message: discord.Message, url: str, title: Annotate.Content):
    """ Start streaming a game. """
    await client.change_presence(activity=discord.Streaming(name=title, url=url))
    await client.say(message, "Started streaming **{}**.".format(title))


@plugins.command(name="as", owner=True)
async def do_as(message: discord.Message, member: discord.Member, command: Annotate.Content):
    """ Execute a command as the specified member. """
    message.author = member
    message.content = command
    await client.on_message(message)


async def send_result(channel: discord.TextChannel, result, time_elapsed: timedelta):
    """ Sends eval results. """
    if isinstance(result, discord.Embed):
        await client.send_message(channel, embed=result)
    else:
        embed = discord.Embed(color=channel.guild.me.color, description="```py\n{}```".format(result))
        embed.set_footer(text="Time elapsed: {:.3f}ms".format(time_elapsed.total_seconds() * 1000))
        await client.send_message(channel, embed=embed)


@plugins.command(owner=True)
async def do(message: discord.Message, python_code: Annotate.Code):
    """ Execute python code. """
    code_globals.update(dict(message=message, client=client,
                             author=message.author, guild=message.guild, channel=message.channel))

    # Create an async function so that we can await it using the result of eval
    python_code = "async def do_session():\n    " + "\n    ".join(line for line in python_code.split("\n"))
    try:
        exec(python_code, code_globals)
    except SyntaxError as e:
        await client.say(message, "```" + utils.format_syntax_error(e) + "```")
        return

    before = datetime.now()
    try:
        result = await eval("do_session()", code_globals)
    except Exception as e:
        await client.say(message, "```" + utils.format_exception(e) + "```")
    else:
        if result:
            await send_result(message.channel, result, datetime.now() - before)


@plugins.command(name="eval", owner=True)
async def eval_(message: discord.Message, python_code: Annotate.Code):
    """ Evaluate a python expression. Can be any python code on one
    line that returns something. Coroutine generators will by awaited.
    """
    code_globals.update(dict(message=message, client=client,
                             author=message.author, guild=message.guild, channel=message.channel))

    before = datetime.now()
    try:
        result = eval(python_code, code_globals)
        if inspect.isawaitable(result):
            result = await result
    except SyntaxError as e:
        result = utils.format_syntax_error(e)
    except Exception as e:
        result = utils.format_exception(e)

    await send_result(message.channel, result, datetime.now() - before)


@plugins.command(name="plugin", hidden=True, aliases="pl")
async def plugin_(message: discord.Message):
    """ Manage plugins.
        **Owner command unless no argument is specified.**
        """
    await client.say(message, "**Plugins:** ```{}```".format(", ".join(plugins.all_keys())))


@plugin_.command(aliases="r", pos_check=False, owner=True)
async def reload(message: discord.Message, *names: str.lower):
    """ Reloads all plugins or the specified plugin. """
    if names:
        reloaded = []
        for name in names:
            if not plugins.get_plugin(name):
                await client.say(message, "`{}` is not a plugin.".format(name))
                continue

            # The plugin entered is valid so we reload it
            await plugins.save_plugin(name)
            await plugins.call_reload(name)
            reloaded.append(name)

        if reloaded:
            await client.say(message, "Reloaded plugin{} `{}`.".format(
                "s" if len(reloaded) > 1 else "", ", ".join(reloaded)))
    else:
        # Reload all plugins
        await plugins.save_plugins()

        for plugin_name in plugins.all_keys():
            await plugins.call_reload(plugin_name)

        await client.say(message, "All plugins reloaded.")


@plugin_.command(owner=True, error="You need to specify the name of the plugin to load.")
async def load(message: discord.Message, name: str.lower):
    """ Loads a plugin. """
    assert not plugins.get_plugin(name), "Plugin `{}` is already loaded.".format(name)

    # The plugin isn't loaded so we'll try to load it
    assert plugins.load_plugin(name), "Plugin `{}` could not be loaded.".format(name)

    # The plugin was loaded successfully
    await client.say(message, "Plugin `{}` loaded.".format(name))


@plugin_.command(owner=True, error="You need to specify the name of the plugin to unload.")
async def unload(message: discord.Message, name: str.lower):
    """ Unloads a plugin. """
    assert plugins.get_plugin(name), "`{}` is not a loaded plugin.".format(name)

    # The plugin is loaded so we unload it
    await plugins.save_plugin(name)
    plugins.unload_plugin(name)
    await client.say(message, "Plugin `{}` unloaded.".format(name))


@plugins.command(name="lambda", hidden=True)
async def lambda_(message: discord.Message):
    """ Create commands. See `{pre}help do` for information on how the code works.

    **In addition**, there's the `arg(i, default=0)` function for getting arguments in positions,
    where the default argument is what to return when the argument does not exist.
    **Owner command unless no argument is specified.**
    """
    await client.say(message, "**Lambdas:** ```\n" "{}```".format(", ".join(sorted(lambdas.data.keys()))))


@lambda_.command(aliases="a", owner=True)
async def add(message: discord.Message, trigger: str, python_code: Annotate.Code):
    """ Add a command that runs the specified python code. """
    lambdas.data[trigger] = python_code
    await lambdas.asyncsave()
    await client.say(message, "Command `{}` set.".format(trigger))


@lambda_.command(aliases="r", owner=True)
async def remove(message: discord.Message, trigger: str):
    """ Remove a command. """
    assert trigger in lambdas.data, "Command `{}` does not exist.".format(trigger)

    # The command specified exists and we remove it
    del lambdas.data[trigger]
    await lambdas.asyncsave()
    await client.say(message, "Command `{}` removed.".format(trigger))


@lambda_.command(owner=True)
async def enable(message: discord.Message, trigger: str):
    """ Enable a command. """
    # If the specified trigger is in the blacklist, we remove it
    if trigger in lambda_config.data["blacklist"]:
        lambda_config.data["blacklist"].remove(trigger)
        await lambda_config.asyncsave()
        await client.say(message, "Command `{}` enabled.".format(trigger))
    else:
        assert trigger in lambdas.data, "Command `{}` does not exist.".format(trigger)

        # The command exists so surely it must be disabled
        await client.say(message, "Command `{}` is already enabled.".format(trigger))


@lambda_.command(owner=True)
async def disable(message: discord.Message, trigger: str):
    """ Disable a command. """
    # If the specified trigger is not in the blacklist, we add it
    if trigger not in lambda_config.data["blacklist"]:
        lambda_config.data["blacklist"].append(trigger)
        await lambda_config.asyncsave()
        await client.say(message, "Command `{}` disabled.".format(trigger))
    else:
        assert trigger in lambdas.data, "Command `{}` does not exist.".format(trigger)

        # The command exists so surely it must be disabled
        await client.say(message, "Command `{}` is already disabled.".format(trigger))


def import_module(module: str, attr: str = None):
    """ Remotely import a module or attribute from module into code_globals. """
    # The name of the module in globals
    # If attr starts with :, it defines a new name for the module as whatever follows the colon
    # When nothing follows this colon, the name is set to the last subcommand in the given module
    name = attr or module
    if attr and attr.startswith(":"):
        name = attr[1:] or module.split(".")[-1].replace(" ", "")

    try:
        imported = importlib.import_module(module)
    except ImportError as error:
        e = "Unable to import module {}.".format(module)
        logging.error(e)
        raise ImportError from error
    else:
        if attr and not attr.startswith(":"):
            if hasattr(imported, attr):
                code_globals[name] = getattr(imported, attr)
            else:
                e = "Module {} has no attribute {}".format(module, attr)
                logging.error(e)
                raise KeyError(e)
        else:
            code_globals[name] = imported

    return name


@lambda_.command(name="import", owner=True)
async def import_(message: discord.Message, module: str, attr: str = None):
    """ Import the specified module. Specifying `attr` will act like `from attr import module`.

    If the given attribute starts with a colon :, the name for the module will be defined as
    whatever follows the colon character. If nothing follows, the last subcommand in the module
    is used.
    """
    try:
        name = import_module(module, attr)
    except ImportError:
        await client.say(message, "Unable to import `{}`.".format(module))
    except KeyError:
        await client.say(message, "Unable to import `{}` from `{}`.".format(attr, module))
    else:
        # There were no errors when importing, so we add the name to our startup imports
        lambda_config.data["imports"].append((module, attr))
        await lambda_config.asyncsave()
        await client.say(message, "Imported and setup `{}` for import.".format(name))


@lambda_.command()
async def source(message: discord.Message, trigger: str):
    """ Disable source of a command """
    assert trigger in lambdas.data, "Command `{}` does not exist.".format(trigger)

    # The command exists so we display the source
    await client.say(message, "```py\n{}```".format(lambdas.data[trigger]))


@plugins.command(hidden=True)
async def ping(message: discord.Message):
    """ Tracks the time spent parsing the command and sending a message. """
    # Track the time it took to receive a message and send it.
    start_time = datetime.now()
    first_message = await client.say(message, "Pong!")
    stop_time = datetime.now()

    # Edit our message with the tracked time (in ms)
    time_elapsed = (stop_time - start_time).microseconds / 1000
    await first_message.edit(content="Pong! `{elapsed:.4f}ms`".format(elapsed=time_elapsed))


async def get_changelog(num: int):
    """ Get the latest commit messages from PCBOT. """
    since = datetime.utcnow() - timedelta(days=7)
    commits = await utils.download_json("https://api.github.com/repos/{}commits".format(config.github_repo),
                                        since=since.strftime("%Y-%m-%dT00:00:00"))
    changelog = []

    # Go through every commit and add "- " in front of the first line and "  " for all other lines
    # Also add dates after each commit
    for commit in commits[:num]:
        commit_message = commit["commit"]["message"]
        commit_date = commit["commit"]["committer"]["date"]

        formatted_commit = []

        for i, line in enumerate(commit_message.split("\n")):
            if not line == "":
                line = ("- " if i == 0 else "  ") + line

            formatted_commit.append(line)

        # Add the date as well as the
        changelog.append("\n".join(formatted_commit) + "\n  " + commit_date.replace("T", " ").replace("Z", ""))

    # Return formatted changelog
    return "```\n{}```".format("\n\n".join(changelog))


@plugins.command(name=config.name.lower())
async def bot_hub(message: discord.Message):
    """ Display basic information. """
    app_info = await client.application_info()

    await client.say(message, "**{ver}** - **{name}** ```elm\n"
                              "Owner   : {owner}\n"
                              "Up      : {up} UTC\n"
                              "Guilds  : {guilds}```"
                              "{desc}".format(
                               ver=config.version, name=app_info.name,
                               owner=str(app_info.owner),
                               up=client.time_started.strftime("%d-%m-%Y %H:%M:%S"),
                               guilds=len(client.guilds),
                               desc=app_info.description.replace("\\n", "\n")
                              )
                     )


@bot_hub.command(name="changelog")
async def changelog_(message: discord.Message, num: utils.int_range(f=1) = 3):
    """ Get `num` requests from the changelog. Defaults to 3. """
    await client.say(message, await get_changelog(num))


@bot_hub.command(name="prefix", permissions="administrator", disabled_pm=True)
async def set_prefix(message: discord.Message, prefix: str = None):
    """ Set the bot prefix. **The prefix is case sensitive and may not include spaces.** """
    await config.set_guild_config(message.guild, "command_prefix", utils.split(prefix)[0] if prefix else None)

    pre = config.default_command_prefix if prefix is None else prefix
    await client.say(message, "Set the guild prefix to `{}`.".format(pre))


@bot_hub.command(name="case", permissions="administrator", disabled_pm=True)
async def set_case_sensitivity(message: discord.Message, value: plugins.true_or_false):
    """ Enable or disable case sensitivity in command triggers. """
    await config.set_guild_config(message.guild, "case_sensitive_commands", value)
    await client.say(message, "**{}** case sensitive command triggers in this guild. ".format(
        "Enabled" if value else "Disabled"))


def init():
    """ Import any imports for lambdas. """

    # Add essential globals for "do", "eval" and "lambda" commands
    class Plugin:
        """ Class for returning plugins easily by using attributes. """

        def __getattr__(self, item):
            return plugins.get_plugin(item)

        @staticmethod
        def __call___(item):
            """ Backwards compatibility for old plugin(name) method. """
            return plugins.get_plugin(item)

    code_globals.update(dict(
        utils=utils, datetime=datetime, timedelta=timedelta,
        random=random, asyncio=asyncio, plugins=plugins,
        plugin=Plugin(), command=plugins.get_command, execute=plugins.execute
    ))

    # Import modules for "do", "eval" and "lambda" commands
    for module, attr in lambda_config.data["imports"]:
        # Let's not import any already existing modules
        if (attr or module) not in code_globals:
            try:
                import_module(module, attr)
            except (KeyError, ImportError):  # The module doesn't work, so we skip it
                pass
            else:
                continue

        # Something went wrong and we'll remove the module from the config
        lambda_config.data["imports"].remove([module, attr])
        lambda_config.save()


@plugins.event()
async def on_message(message: discord.Message):
    """ Perform lambda commands. """
    args = utils.split(message.content)
    if not args:
        return

    # Check if the command is a lambda command and is not disabled (in the blacklist)
    if args[0] in lambdas.data and args[0] not in lambda_config.data["blacklist"]:
        def arg(i, default=0):
            if len(args) > i:
                return args[i]

            return default

        code_globals.update(dict(arg=arg, args=args, message=message, client=client,
                                 author=message.author, guild=message.guild, channel=message.channel))
        python_code = lambdas.data[args[0]]

        # Create an async function so that we can await it using the result of eval
        python_code = "async def lambda_session():\n    " + "\n    ".join(line for line in python_code.split("\n"))
        try:
            exec(python_code, code_globals)
        except SyntaxError as e:
            if plugins.is_owner(message.author):
                await client.say(message, "```" + utils.format_syntax_error(e) + "```")
            else:
                logging.warning("An exception occurred when parsing lambda command:"
                                "\n%s", utils.format_syntax_error(e))
            return True

        # Execute the command
        try:
            await eval("lambda_session()", code_globals)
        except AssertionError as e:  # Send assertion errors to the core module
            raise AssertionError from e
        except Exception as e:
            if plugins.is_owner(message.author):
                await client.say(message, "```" + utils.format_exception(e) + "```")
            else:
                logging.warning("An exception occurred when parsing lambda command:"
                                "\n%s", utils.format_exception(e))

        return True


# Initialize the plugin's modules
init()<|MERGE_RESOLUTION|>--- conflicted
+++ resolved
@@ -63,32 +63,9 @@
 
         m = "**Commands**: ```{0}```Use `{1}help <command>`, `{1}<command> {2}` or " \
             "`{1}<command> {3}` for command specific help.".format(commands, command_prefix, *config.help_arg)
-<<<<<<< HEAD
-        await client.say(message, m)
-=======
         embed = discord.Embed(color=message.author.color)
         embed.description = m
         await client.send_message(message.channel, embed=embed)
->>>>>>> 2e5611fc
-
-
-@plugins.command()
-async def rate(message: discord.Message, to_rate: str = None):
-    """ Rate the member or word from 1 to 10 """
-    if not to_rate:
-        member = message.author
-    else:
-        member = utils.find_member(guild=message.guild, name=to_rate)
-    if member:
-        random.seed(str(member.id))
-        num = random.randint(0, 10)
-        random.seed()
-        await client.say(message, "I rate **{0}** a **{1}/10**".format(member.display_name, num))
-    else:
-        random.seed(to_rate)
-        num = random.randint(0, 10)
-        random.seed()
-        await client.say(message, "I rate **{0}** a **{1}/10**".format(to_rate, num))
 
 
 @plugins.command(hidden=True)
