--- conflicted
+++ resolved
@@ -15,10 +15,6 @@
 """
 
 import asyncio
-<<<<<<< HEAD
-import logging
-=======
->>>>>>> 2e5611fc
 from collections import defaultdict
 
 import discord
@@ -185,11 +181,7 @@
 async def suspend(message: discord.Message, channel: discord.TextChannel = Annotate.Self):
     """ Suspends a channel by removing send permission for the guild's default role.
     This function acts like a toggle. """
-<<<<<<< HEAD
-    assert message.guild.me.permissions_in(message.channel).manage_roles, \
-=======
     assert message.channel.permissions_for(message.guild.me).manage_roles, \
->>>>>>> 2e5611fc
         "I need `Manage Roles` permission to use this command."
     send = channel.overwrites_for(message.guild.default_role).send_messages
     overwrite = discord.PermissionOverwrite(send_messages=False if send is None else not send)
