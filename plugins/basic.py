""" Plugin for basic commands

Commands:
    roll
    feature
"""

import random
from re import match

import discord

import bot
import plugins
from pcbot import utils, Config, Annotate

client = plugins.client  # type: bot.Client

feature_reqs = Config(filename="feature_requests", data={})


@plugins.command()
async def roll(message: discord.Message, num: utils.int_range(f=1) = 100):
    """ Roll a number from 1-100 if no second argument or second argument is not a number.
        Alternatively rolls `num` times (minimum 1). """
    rolled = random.randint(1, num)
    await client.say(message, "**{0.display_name}** rolls `{1}`.".format(message.author, rolled))


@plugins.argument("{open}<num>[x<sides>]{suffix}{close}")
def dice_roll(arg: str):
    """ Dice roll as number of rolls (eg 6) or as num and sides (2x6)"""
    num, sides = 1, 6

    if arg.count("x") > 1:
        return None

    if "x" in arg:
        num, sides = arg.split("x")
    else:
        num = arg

    try:
        num = int(num)
        sides = int(sides)
    except ValueError:
        return None

    if num < 1 or sides < 1:
        return None

    return num, sides


@plugins.command()
async def dice(message: discord.Message, num_and_sides: dice_roll = (1, 6)):
    """ Roll an n-dimensional dice 1 or more times. """
    rolls = []
    num, sides = num_and_sides

    for i in range(num):
        rolls.append(random.randint(1, sides))

    await client.say(message, "**{0.display_name}** rolls `[{1}]`".format(message.author,
                                                                          ", ".join(str(r)for r in rolls)))
<<<<<<< HEAD
=======


@plugins.command()
async def rate(message: discord.Message, to_rate: str = None):
    """ Rate the member or word from 1 to 10 """
    if not to_rate:
        member = message.author
    else:
        member = utils.find_member(guild=message.guild, name=to_rate)
    if member:
        random.seed(str(member.id))
        num = random.randint(0, 10)
        random.seed()
        await client.say(message, "I rate **{0}** a **{1}/10**".format(member.display_name, num))
    else:
        random.seed(to_rate.lower())
        num = random.randint(0, 10)
        random.seed()
        await client.say(message, "I rate **{0}** a **{1}/10**".format(to_rate, num))
>>>>>>> 2e5611fc


@plugins.command()
async def avatar(message: discord.Message, member: discord.Member = Annotate.Self):
    """ Display your or another member's avatar. """
    e = discord.Embed(color=member.color)
    e = e.set_image(url=member.display_avatar.url)
    e.set_author(name=member.display_name, icon_url=member.display_avatar.url)
    await client.send_message(message.channel, embed=e)


@plugins.argument("#{open}feature_id{suffix}{close}")
def get_req_id(feature_id: str):
    """ Return the id matched in an id string.
    Format should be similar to #24 """
    req_id = match("^#?([0-9])+$", feature_id)
    assert req_id, "**Feature request id's must either be a number or follow `#<id>`**"

    return int(req_id.group(1)) - 1


def format_req(plugin, req_id: int):
    """ Format a request as checked or not checked, also displaying its ID. """
    req_list = feature_reqs.data[plugin]

    if 0 <= req_id < len(req_list):
        req = req_list[req_id]
        checked = "-"

        # Check if the request is marked
        if req.endswith("+++"):
            checked = "+"
            req = req[:-3]

        return "{checked} #{id:<4}| {req}".format(checked=checked, id=req_id + 1, req=req)

    return None


def feature_exists(plugin: str, req_id: int):
    """ Returns True if a feature with the given id exists. """
    return 0 <= req_id < len(feature_reqs.data[plugin])


def plugin_in_req(plugin: str):
    """ Function for checking that the plugin exists and initializes the req.
    Returns the plugin name. """
    plugin = plugin.lower()

    if not plugins.get_plugin(plugin):
        return None

    if plugin not in feature_reqs.data:
        feature_reqs.data[plugin] = []

    return plugin


@plugins.command()
async def feature(message: discord.Message, plugin: plugin_in_req, req_id: get_req_id = None):
    """ Handle plugin feature requests where plugin is a plugin name.
    See `{pre}plugin` for a list of plugins. """
    if req_id is not None:
        assert feature_exists(plugin, req_id), "There is no such feature."

        # The feature request the specified id exists, and we format and send the feature request
        await client.say(message, "```diff\n" + format_req(plugin, req_id) + "```")
    else:
        format_list = "\n".join(format_req(plugin, req_id)
                                for req_id in range(len(feature_reqs.data[plugin])))
        assert format_list, "This plugin has no feature requests!"

        # Format a list of all requests for the specified plugin when there are any
        await client.say(message, "```diff\n{list}```".format(list=format_list))


@feature.command()
async def new(message: discord.Message, plugin: plugin_in_req, content: Annotate.CleanContent):
    """ Add a new feature request to a plugin.
    See `{pre}plugin` for a list of plugins. """
    req_list = feature_reqs.data[plugin]
    content = content.replace("\n", " ")

    assert content not in req_list, "This feature has already been requested!"

    # Add the feature request if an identical request does not exist
    feature_reqs.data[plugin].append(content)
    await feature_reqs.asyncsave()
    await client.say(message, "Feature saved as `{0}` id **#{1}**.".format(plugin, len(req_list)))


@feature.command(owner=True)
async def mark(message: discord.Message, plugin: plugin_in_req, req_id: get_req_id):
    """ Toggles marking a feature request as complete.
    See `{pre}plugin` for a list of plugins. """
    # Test and reply if feature by requested id doesn't exist
    assert feature_exists(plugin, req_id), "There is no such feature."

    req = feature_reqs.data[plugin][req_id]

    # Mark or unmark the feature request by adding or removing +++ from the end (slightly hacked)
    if not req.endswith("+++"):
        feature_reqs.data[plugin][req_id] += "+++"
        await feature_reqs.asyncsave()
        await client.say(message, "Marked feature with `{}` id **#{}**.".format(plugin, req_id + 1))
    else:
        feature_reqs.data[plugin][req_id] = req[:-3]
        await feature_reqs.asyncsave()
        await client.say(message, "Unmarked feature with `{}` id **#{}**.".format(plugin, req_id + 1))


@feature.command(owner=True)
async def remove(message: discord.Message, plugin: plugin_in_req, req_id: get_req_id):
    """ Removes a feature request.
    See `{pre}plugin` for a list of plugins. """
    # Test and reply if feature by requested id doesn't exist
    assert feature_exists(plugin, req_id), "There is no such feature."

    # Remove the feature
    del feature_reqs.data[plugin][req_id]
    await feature_reqs.asyncsave()
    await client.say(message, "Removed feature with `{}` id **#{}**.".format(plugin, req_id + 1))<|MERGE_RESOLUTION|>--- conflicted
+++ resolved
@@ -63,8 +63,6 @@
 
     await client.say(message, "**{0.display_name}** rolls `[{1}]`".format(message.author,
                                                                           ", ".join(str(r)for r in rolls)))
-<<<<<<< HEAD
-=======
 
 
 @plugins.command()
@@ -84,7 +82,6 @@
         num = random.randint(0, 10)
         random.seed()
         await client.say(message, "I rate **{0}** a **{1}/10**".format(to_rate, num))
->>>>>>> 2e5611fc
 
 
 @plugins.command()
