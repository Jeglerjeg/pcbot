""" Twitch plugin for twitch notifications.

More to come?

Commands:
    twitch
"""

import logging
from datetime import datetime, timedelta

import discord
import twitchio.models

import bot
import plugins
from pcbot import utils, Config
from plugins.twitchlib import twitch

client = plugins.client  # type: bot.Client


twitch_config = Config("twitch-config", data=dict(guilds={}))

# Keep track of all {member.id: date} that are streaming
stream_history = {}
repeat_notification_delta = timedelta(hours=2)


async def on_reload(name):
    global stream_history
    local_history = stream_history

    await plugins.reload(name)

    stream_history = local_history


@plugins.command(name="twitch")
async def twitch_group(message: discord.Message, _: utils.placeholder):
    """ Administrative commands for twitch functions. Notifies when discord says you're streaming. """


@twitch_group.command(name="channels", permissions="manage_guild")
async def notify_channels(message: discord.Message, *channels: discord.TextChannel):
    """ Specify channels to notify when a member goes live, or use no arguments to disable. """
    if str(message.guild.id) not in twitch_config.data["guilds"]:
        twitch_config.data["guilds"][str(message.guild.id)] = {}

    twitch_config.data["guilds"][str(message.guild.id)]["notify_channels"] = [str(c.id) for c in channels]
    await twitch_config.asyncsave()

    # Tell the user if notifications were disabled
    assert channels, "**Disabled stream notifications in this guild.**"

    await client.say(message, f"**Notifying streams in:** {utils.format_objects(*channels, sep=' ')}")


def make_twitch_embed(member: discord.Member, response: twitchio.models.Stream):
    """ Return an embed of the twitch stream, using the twitch api response.

    :param member: Member object streaming.
    :param response: Dict received through twitch.request("streams").
    """
<<<<<<< HEAD
    e = discord.Embed(title="Playing " + response["stream"]["game"], url=member.activity.url,
                      description=member.activity.name, color=member.color)
    e.set_author(name=member.display_name, url=member.activity.url, icon_url=member.display_avatar.url)
    e.set_thumbnail(url=response["stream"]["preview"]["small"] + "?date=" + datetime.now().ctime().replace(" ", "%20"))
=======
    streaming_activity = None
    for activity in member.activities:
        if activity is not None and (activity.type == discord.ActivityType.streaming and activity.platform.lower() ==
                                     "twitch"):
            streaming_activity = activity

    if streaming_activity is None:
        raise TypeError("No twitch stream found when making embed.")

    thumbnail_url = response.thumbnail_url.replace("{width}", "640").replace("{height}", "360")

    e = discord.Embed(title="Playing " + streaming_activity.game, url=streaming_activity.url,
                      description=streaming_activity.name, color=member.color)
    e.set_author(name=member.name, url=streaming_activity.url, icon_url=member.avatar_url)
    e.set_thumbnail(url=thumbnail_url + "?date=" + datetime.now().ctime().replace(" ", "%20"))
>>>>>>> 419713e1
    return e


def started_streaming(before: discord.Member, after: discord.Member):
    """ Return True if the member just started streaming, and did not do so recently. """

    currently_streaming = False
    streamed_before = False

    # The member is streaming currently
    for activity in after.activities:
        if activity and activity.type == discord.ActivityType.streaming and hasattr(activity, "platform") \
                and activity.platform.lower() == "twitch":
            currently_streaming = True

    if not currently_streaming:
        return False

    # Check if they were also streaming before
    for activity in before.activities:
        if activity and activity.type == discord.ActivityType.streaming and hasattr(activity, "platform") \
                and activity.platform.lower() == "twitch":
            streamed_before = True

    if streamed_before:
        return False

    # Update the stream history
    previous_stream = stream_history.get(str(after.id))
    stream_history[str(after.id)] = datetime.now()

    # Check that they didn't start streaming recently
    if previous_stream and datetime.now() < (previous_stream + repeat_notification_delta):
        return False

    return True


@plugins.event()
async def on_presence_update(before: discord.Member, after: discord.Member):
    """ Notify given channels whenever a member goes live. """

    # Make sure the member just started streaming
    if not started_streaming(before, after):
        return

<<<<<<< HEAD
    # Tru getting the id and also log some possibly useful info during exceptions
    try:
        twitch_id = await twitch.get_id(after)
    except twitch.RequestFailed as e:  # Could not find the streamer due to a request error
        logging.info("Could not get twitch id of %s: %s", after, e)
        return
    except twitch.UserNotResolved as e:  # Ignore them if the id was not found.
        logging.debug(e)
        return

    # Return the stream info of the specified user
    try:
        stream_response = await twitch.request("streams/" + twitch_id)
    except twitch.RequestFailed as e:
        logging.info("Could not get twitch stream of %s (id: %s): %s", after, twitch_id, e)
=======
    if not after.mutual_guilds:
>>>>>>> 419713e1
        return

    if not twitch.twitch_client:
        return

    for guild in after.mutual_guilds:
        # Continue with next iteration if the guild doesn't have any notify channels setup
        if not twitch_config.data["guilds"].get(str(guild.id), {}).get("notify_channels", False):
            continue

        # Tru getting the id and also log some possibly useful info during exceptions
        try:
            twitch_id = await twitch.get_id(after)
        except twitch.RequestFailed as e:  # Could not find the streamer due to a request error
            logging.info("Could not get twitch id of {}: {}".format(after, e))
            return
        except twitch.UserNotResolved as e:  # Ignore them if the id was not found.
            logging.debug(e)
            return

        # Return the stream info of the specified user
        try:
            stream_response = await twitch.get_stream(twitch_id)
        except twitch.RequestFailed as e:
            logging.info("Could not get twitch stream of {} (id: {}): {}".format(after, twitch_id, e))
            return

        # If the member isn't actually streaming, return (should not be the case as discord uses the twitch api too)
        if not stream_response:
            return

        # Create the embedded message and send it to every stream channel
        embed = make_twitch_embed(after, stream_response)
        for channel_id in twitch_config.data["guilds"][str(guild.id)]["notify_channels"]:
            await client.send_message(guild.get_channel(int(channel_id)), embed=embed)<|MERGE_RESOLUTION|>--- conflicted
+++ resolved
@@ -62,12 +62,6 @@
     :param member: Member object streaming.
     :param response: Dict received through twitch.request("streams").
     """
-<<<<<<< HEAD
-    e = discord.Embed(title="Playing " + response["stream"]["game"], url=member.activity.url,
-                      description=member.activity.name, color=member.color)
-    e.set_author(name=member.display_name, url=member.activity.url, icon_url=member.display_avatar.url)
-    e.set_thumbnail(url=response["stream"]["preview"]["small"] + "?date=" + datetime.now().ctime().replace(" ", "%20"))
-=======
     streaming_activity = None
     for activity in member.activities:
         if activity is not None and (activity.type == discord.ActivityType.streaming and activity.platform.lower() ==
@@ -81,9 +75,8 @@
 
     e = discord.Embed(title="Playing " + streaming_activity.game, url=streaming_activity.url,
                       description=streaming_activity.name, color=member.color)
-    e.set_author(name=member.name, url=streaming_activity.url, icon_url=member.avatar_url)
+    e.set_author(name=member.name, url=streaming_activity.url, icon_url=member.display_avatar.url)
     e.set_thumbnail(url=thumbnail_url + "?date=" + datetime.now().ctime().replace(" ", "%20"))
->>>>>>> 419713e1
     return e
 
 
@@ -130,25 +123,7 @@
     if not started_streaming(before, after):
         return
 
-<<<<<<< HEAD
-    # Tru getting the id and also log some possibly useful info during exceptions
-    try:
-        twitch_id = await twitch.get_id(after)
-    except twitch.RequestFailed as e:  # Could not find the streamer due to a request error
-        logging.info("Could not get twitch id of %s: %s", after, e)
-        return
-    except twitch.UserNotResolved as e:  # Ignore them if the id was not found.
-        logging.debug(e)
-        return
-
-    # Return the stream info of the specified user
-    try:
-        stream_response = await twitch.request("streams/" + twitch_id)
-    except twitch.RequestFailed as e:
-        logging.info("Could not get twitch stream of %s (id: %s): %s", after, twitch_id, e)
-=======
     if not after.mutual_guilds:
->>>>>>> 419713e1
         return
 
     if not twitch.twitch_client:
