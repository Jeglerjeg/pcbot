--- conflicted
+++ resolved
@@ -62,7 +62,6 @@
     :param member: Member object streaming.
     :param response: Dict received through twitch.request("streams").
     """
-<<<<<<< HEAD
     streaming_activity = None
     for activity in member.activities:
         if activity is not None and (activity.type == discord.ActivityType.streaming and activity.platform.lower() ==
@@ -74,12 +73,7 @@
 
     e = discord.Embed(title="Playing " + streaming_activity.game, url=streaming_activity.url,
                       description=streaming_activity.name, color=member.color)
-    e.set_author(name=member.name, url=streaming_activity.url, icon_url=member.avatar_url)
-=======
-    e = discord.Embed(title="Playing " + response["stream"]["game"], url=member.activity.url,
-                      description=member.activity.name, color=member.color)
-    e.set_author(name=member.display_name, url=member.activity.url, icon_url=member.display_avatar.url)
->>>>>>> dc1f8107
+    e.set_author(name=member.name, url=streaming_activity.url, icon_url=member.display_avatar.url)
     e.set_thumbnail(url=response["stream"]["preview"]["small"] + "?date=" + datetime.now().ctime().replace(" ", "%20"))
     return e
 
@@ -125,7 +119,6 @@
     if not started_streaming(before, after):
         return
 
-<<<<<<< HEAD
     user = client.get_user(after.id)
 
     for guild in user.mutual_guilds:
@@ -137,7 +130,7 @@
         try:
             twitch_id = await twitch.get_id(after)
         except twitch.RequestFailed as e:  # Could not find the streamer due to a request error
-            logging.info("Could not get twitch id of {}: {}".format(after, e))
+            logging.info("Could not get twitch id of %s: %s", after, e)
             return
         except twitch.UserNotResolved as e:  # Ignore them if the id was not found.
             logging.debug(e)
@@ -147,7 +140,7 @@
         try:
             stream_response = await twitch.request("streams/" + twitch_id)
         except twitch.RequestFailed as e:
-            logging.info("Could not get twitch stream of {} (id: {}): {}".format(after, twitch_id, e))
+            logging.info("Could not get twitch stream of %s (id: %s): %s", after, twitch_id, e)
             return
 
         # If the member isn't actually streaming, return (should not be the case as discord uses the twitch api too)
@@ -158,30 +151,3 @@
         embed = make_twitch_embed(after, stream_response)
         for channel_id in twitch_config.data["guilds"][str(guild.id)]["notify_channels"]:
             await client.send_message(guild.get_channel(int(channel_id)), embed=embed)
-=======
-    # Tru getting the id and also log some possibly useful info during exceptions
-    try:
-        twitch_id = await twitch.get_id(after)
-    except twitch.RequestFailed as e:  # Could not find the streamer due to a request error
-        logging.info("Could not get twitch id of %s: %s", after, e)
-        return
-    except twitch.UserNotResolved as e:  # Ignore them if the id was not found.
-        logging.debug(e)
-        return
-
-    # Return the stream info of the specified user
-    try:
-        stream_response = await twitch.request("streams/" + twitch_id)
-    except twitch.RequestFailed as e:
-        logging.info("Could not get twitch stream of %s (id: %s): %s", after, twitch_id, e)
-        return
-
-    # If the member isn't actually streaming, return (should not be the case as discord uses the twitch api too)
-    if stream_response["stream"] is None:
-        return
-
-    # Create the embedded message and send it to every stream channel
-    embed = make_twitch_embed(after, stream_response)
-    for channel_id in twitch_config.data["guilds"][str(after.guild.id)]["notify_channels"]:
-        await client.send_message(after.guild.get_channel(int(channel_id)), embed=embed)
->>>>>>> dc1f8107
