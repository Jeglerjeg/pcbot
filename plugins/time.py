--- conflicted
+++ resolved
@@ -4,9 +4,6 @@
         when
         countdown
 """
-
-import asyncio
-from operator import itemgetter
 
 import asyncio
 from operator import itemgetter
@@ -124,11 +121,7 @@
     channel = message.channel
     embed = discord.Embed(description=f'**Created {member_created.diff_for_humans()}**', timestamp=member.created_at,
                           color=member.color)
-<<<<<<< HEAD
-    embed.set_author(name=member.display_name, icon_url=member.avatar_url)
-=======
     embed.set_author(name=member.display_name, icon_url=member.display_avatar.url)
->>>>>>> 2e5611fc
     await client.send_message(channel, embed=embed)
 
 
@@ -139,11 +132,7 @@
     channel = message.channel
     embed = discord.Embed(description=f'**Joined {member_joined.diff_for_humans()}**', timestamp=member.joined_at,
                           color=member.color)
-<<<<<<< HEAD
-    embed.set_author(name=member.display_name, icon_url=member.avatar_url)
-=======
     embed.set_author(name=member.display_name, icon_url=member.display_avatar.url)
->>>>>>> 2e5611fc
     await client.send_message(channel, embed=embed)
 
 
