--- conflicted
+++ resolved
@@ -14,13 +14,8 @@
 
 from pcbot import utils
 
-<<<<<<< HEAD
-api_url = "https://osu.ppy.sh/api/"
-api_key = ""
-=======
 api_url = "https://osu.ppy.sh/api/v2/"
 access_token = ""
->>>>>>> 2e5611fc
 requests_sent = 0
 
 mapcache_path = "plugins/osulib/mapdatacache"
@@ -371,16 +366,6 @@
         if match_v1.group("type") == "b":
             return BeatmapURLInfo(beatmapset_id=None, beatmap_id=match_v1.group("id"), gamemode=mode)
 
-<<<<<<< HEAD
-    match_v2 = beatmapset_url_pattern_v2.match(url)
-    if match_v2:
-        if match_v2.group("mode") is None:
-            return BeatmapURLInfo(beatmapset_id=match_v2.group("beatmapset_id"), beatmap_id=None, gamemode=None)
-        else:
-            return BeatmapURLInfo(beatmapset_id=match_v2.group("beatmapset_id"),
-                                  beatmap_id=match_v2.group("beatmap_id"),
-                                  gamemode=GameMode.get_mode(match_v2.group("mode")))
-=======
         return BeatmapURLInfo(beatmapset_id=match_v1.group("id"), beatmap_id=None, gamemode=mode)
 
     match_v2_beatmapset = beatmapset_url_pattern_v2.match(url)
@@ -399,15 +384,6 @@
 
         return BeatmapURLInfo(beatmapset_id=None, beatmap_id=match_v2_beatmap.group("beatmap_id"),
                               gamemode=GameMode.get_mode((match_v2_beatmap.group("mode"))))
->>>>>>> 2e5611fc
-
-    match_v2_beatmap = beatmap_url_pattern_v2.match(url)
-    if match_v2_beatmap:
-        if match_v2_beatmap.group("mode") is None:
-            return BeatmapURLInfo(beatmapset_id=None, beatmap_id=match_v2_beatmap.group("beatmap_id"), gamemode=None)
-        else:
-            return BeatmapURLInfo(beatmapset_id=None, beatmap_id=match_v2_beatmap.group("beatmap_id"),
-                                  gamemode=GameMode.get_mode((match_v2_beatmap.group("mode"))))
 
     raise SyntaxError("The given URL is invalid.")
 
