--- conflicted
+++ resolved
@@ -14,14 +14,9 @@
 
 from pcbot import utils
 
-<<<<<<< HEAD
 
 api_url = "https://osu.ppy.sh/api/v2/"
 access_token = ""
-=======
-api_url = "https://osu.ppy.sh/api/"
-api_key = ""
->>>>>>> dc1ee2c4
 requests_sent = 0
 
 mapcache_path = "plugins/osulib/mapdatacache"
@@ -369,7 +364,6 @@
         else:
             return BeatmapURLInfo(beatmapset_id=match_v1.group("id"), beatmap_id=None, gamemode=mode)
 
-<<<<<<< HEAD
     match_v2_beatmapset = beatmapset_url_pattern_v2.match(url)
     if match_v2_beatmapset:
         if match_v2_beatmapset.group("mode") is None:
@@ -383,12 +377,6 @@
     if match_v2_beatmap:
         if match_v2_beatmap.group("mode") is None:
             return BeatmapURLInfo(beatmapset_id=None, beatmap_id=match_v2_beatmap.group("beatmap_id"), gamemode=None)
-=======
-    match_v2 = beatmapset_url_pattern_v2.match(url)
-    if match_v2:
-        if match_v2.group("mode") is None:
-            return BeatmapURLInfo(beatmapset_id=match_v2.group("beatmapset_id"), beatmap_id=None, gamemode=None)
->>>>>>> dc1ee2c4
         else:
             return BeatmapURLInfo(beatmapset_id=None, beatmap_id=match_v2_beatmap.group("beatmap_id"),
                                   gamemode=GameMode.get_mode((match_v2_beatmap.group("mode"))))
