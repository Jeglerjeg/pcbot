--- conflicted
+++ resolved
@@ -48,11 +48,7 @@
 import bot
 import plugins
 from pcbot import Config, utils, Annotate, config as botconfig
-<<<<<<< HEAD
-from plugins.osulib import api, Mods, calculate_pp, can_calc_pp, ClosestPPStats, ordr
-=======
-from plugins.osulib import api, Mods, calculate_pp, oppai, ClosestPPStats, PPStats
->>>>>>> bb8bfe9b
+from plugins.osulib import api, Mods, calculate_pp, oppai, ClosestPPStats, PPStats, ordr
 from plugins.twitchlib import twitch
 
 client = plugins.client  # type: bot.Client
@@ -1509,11 +1505,7 @@
 
 
 async def score(message: discord.Message, *options):
-<<<<<<< HEAD
-    """ Display your own or the member's score on a beatmap.
-=======
     """ Display your own or the member's score on a beatmap. Add mods to simulate the beatmap score with those mods.
->>>>>>> bb8bfe9b
     If URL is not provided it searches the last 10 messages for a URL. """
     member = None
     beatmap_url = None
