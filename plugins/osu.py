""" Plugin for osu! commands

This plugin will notify any registered user's pp difference and if they
set a new best also post that. It also includes many osu! features, such
as a signature generator, pp calculation and user map updates.

TUTORIAL:
    A member with Manage Guild permission must first assign one or more channels
    that the bot should post scores or map updates in.
    See: !help osu config

    Members may link their osu! profile with `!osu link <name ...>`. The bot will
    only keep track of players who either has `osu` in their playing name, e.g:
        Playing osu!
    or has their rank as #xxx, for instance:
        Streaming Chill | #4 Norway

    This plugin might send a lot of requests, so keep up to date with the
    !osu debug command.

    The pp command requires that you setup pyttanko
    pip install pyttanko

    Check the readme in the link above for install instructions.

Commands:
    osu
    pp
"""

import logging
import re
import traceback
from datetime import datetime, timedelta
from enum import Enum
from typing import List

import aiohttp
import asyncio
import discord

import plugins
<<<<<<< HEAD
from pcbot import Config, utils, Annotate, config as botconfig
from plugins.osulib import api, Mods, calculate_pp, can_calc_pp, ClosestPPStats
=======
from pcbot import Config, utils, Annotate
from plugins.osulib import api, Mods, calculate_pp, can_calc_pp, ClosestPPStats, ordr
>>>>>>> 8c6825f4
from plugins.twitchlib import twitch

client = plugins.client  # type: discord.Client

# Configuration data for this plugin, including settings for members and the API key
osu_config = Config("osu", pretty=True, data=dict(
    client_id="change to your client ID",
    client_secret="change to your client secret",
    pp_threshold=0.13,  # The amount of pp gain required to post a score
    score_request_limit=100,  # The maximum number of scores to request, between 0-100
    minimum_pp_required=0,  # The minimum pp required to assign a gamemode/profile in general
    use_mentions_in_scores=True,  # Whether the bot will mention people when they set a *score*
    update_interval=30,  # The sleep time in seconds between updates
    not_playing_skip=10,  # Number of rounds between every time someone not playing is updated
    map_event_repeat_interval=6,  # The time in hours before a map event will be treated as "new"
    profiles={},  # Profile setup as member_id: osu_id
    mode={},  # Member's game mode as member_id: gamemode_value
    guild={},  # Guild specific info for score- and map notification channels
    update_mode={},  # Member's notification update mode as member_id: UpdateModes.name
    primary_guild={},  # Member's primary guild; defines where they should be mentioned: member_id: guild_id
    map_cache={},  # Cache for map events, primarily used for calculating and caching pp of the difficulties
))

osu_tracking = {}  # Saves the requested data or deletes whenever the user stops playing (for comparisons)
last_rendered = {}  # Saves when the member last rendered a replay
update_interval = osu_config.data.get("update_interval", 30)
not_playing_skip = osu_config.data.get("not_playing_skip", 10)
time_elapsed = 0  # The registered time it takes to process all information between updates (changes each update)
logging_interval = 30  # The time it takes before posting logging information to the console. TODO: setup logging
rank_regex = re.compile(r"#\d+")

pp_threshold = osu_config.data.get("pp_threshold", 0.13)
score_request_limit = osu_config.data.get("score_request_limit", 100)
minimum_pp_required = osu_config.data.get("minimum_pp_required", 0)
use_mentions_in_scores = osu_config.data.get("use_mentions_in_scores", True)
max_diff_length = 22  # The maximum amount of characters in a beatmap difficulty

asyncio.run_coroutine_threadsafe(api.set_oauth_client(osu_config.data.get("client_id"),
                                                      osu_config.data.get("client_secret")), client.loop)
host = "https://osu.ppy.sh/"
rankings_url = "https://osu.ppy.sh/rankings/osu/performance"

gamemodes = ", ".join(gm.name for gm in api.GameMode)

recent_map_events = []
event_repeat_interval = osu_config.data.get("map_event_repeat_interval", 6)
timestamp_pattern = re.compile(r"(\d+:\d+:\d+\s(\([0-9,]+\))?\s*)-")


class MapEvent:
    """ Store userpage map events so that we don't send multiple updates. """

    def __init__(self, text):
        self.text = text

        self.time_created = datetime.utcnow()
        self.count = 1
        self.messages = []

    def __repr__(self):
        return "MapEvent(text={}, time_created={}, count={})".format(self.text, self.time_created.ctime(), self.count)

    def __str__(self):
        return repr(self)


class UpdateModes(Enum):
    """ Enums for the various notification update modes.
    Values are valid names in a tuple. """
    Full = ("full", "on", "enabled", "f", "e")
    Minimal = ("minimal", "quiet", "m")
    PP = ("pp", "diff", "p")
    Disabled = ("none", "off", "disabled", "n", "d")

    @classmethod
    def get_mode(cls, mode: str):
        """ Return the mode with the specified name. """
        for enum in cls:
            if mode.lower() in enum.value:
                return enum

        return None


def calculate_acc(mode: api.GameMode, score: dict, exclude_misses: bool = False):
    """ Calculate the accuracy using formulas from https://osu.ppy.sh/wiki/Accuracy """
    # Parse data from the score: 50s, 100s, 300s, misses, katu and geki
    keys = ("count_300", "count_100", "count_50", "count_miss", "count_katu", "count_geki")
    c300, c100, c50, miss, katu, geki = map(int, (score["statistics"][key] for key in keys))

    # Catch accuracy is done a tad bit differently, so we calculate that by itself
    if mode is api.GameMode.Catch:
        total_numbers_of_fruits_caught = c50 + c100 + c300
        total_numbers_of_fruits = miss + c50 + c100 + c300 + katu
        return total_numbers_of_fruits_caught / total_numbers_of_fruits

    total_points_of_hits, total_number_of_hits = 0, 0

    if mode is api.GameMode.Standard:
        total_points_of_hits = c50 * 50 + c100 * 100 + c300 * 300
        total_number_of_hits = (0 if exclude_misses else miss) + c50 + c100 + c300
    elif mode is api.GameMode.Taiko:
        total_points_of_hits = (miss * 0 + c100 * 0.5 + c300 * 1) * 300
        total_number_of_hits = miss + c100 + c300
    elif mode is api.GameMode.Mania:
        # In mania, katu is 200s and geki is MAX
        total_points_of_hits = c50 * 50 + c100 * 100 + katu * 200 + (c300 + geki) * 300
        total_number_of_hits = miss + c50 + c100 + katu + c300 + geki

    return total_points_of_hits / (total_number_of_hits * 300)


def format_user_diff(mode: api.GameMode, pp: float, rank: int, country_rank: int, accuracy: float, iso: str,
                     data: dict):
    """ Get a bunch of differences and return a formatted string to send.
    iso is the country code. """
    pp_rank = int(data["statistics"]["global_rank"])
    pp_country_rank = int(data["statistics"]["country_rank"])

    # Find the performance page number of the respective ranks

    formatted = "\u2139`{} {:.2f}pp {:+.2f}pp`".format(mode.name.replace("Standard", "osu!"), float(data["statistics"]
                                                                                                    ["pp"]), pp)
    formatted += (" [\U0001f30d]({}?page={})`#{:,}{}`".format(rankings_url, pp_rank // 50 + 1, pp_rank,
                                                              "" if int(rank) == 0 else " {:+}".format(int(rank))))
    formatted += (" [{}]({}?country={}&page={})`#{:,}{}`".format(utils.text_to_emoji(iso), rankings_url, iso,
                                                                 pp_country_rank // 50 + 1, pp_country_rank,
                                                                 "" if int(country_rank) == 0 else " {:+}".format(
                                                                     int(country_rank))))
    rounded_acc = round(accuracy, 3)
    if rounded_acc > 0:
        formatted += " \U0001f4c8"  # Graph with upwards trend
    elif rounded_acc < 0:
        formatted += " \U0001f4c9"  # Graph with downwards trend
    else:
        formatted += " \U0001f3af"  # Dart

    formatted += "`{:.3f}%".format(float(data["statistics"]["hit_accuracy"]))
    if not rounded_acc == 0:
        formatted += " {:+}%`".format(rounded_acc)
    else:
        formatted += "`"

    return formatted


async def format_stream(member: discord.Member, score: dict, beatmap: dict):
    """ Format the stream url and a VOD button when possible. """
    stream_url = getattr(member.activity, "url", None)
    if not stream_url:
        return ""

    # Add the stream url and return immediately if twitch is not setup
    text = "**Watch live @** <{}>".format(stream_url)
    if not twitch.client_id:
        return text + "\n"

    # Try getting the vod information of the current stream
    try:
        twitch_id = await twitch.get_id(member)
        vod_request = await twitch.request("channels/{}/videos".format(twitch_id), limit=1, broadcast_type="archive",
                                           sort="time")
        assert vod_request["_total"] >= 1
    except:
        logging.error(traceback.format_exc())
        return text + "\n"

    vod = vod_request["videos"][0]

    # Find the timestamp of where the play would have started without pausing the game
    score_created = datetime.strptime(score["date"], "%Y-%m-%d %H:%M:%S")
    vod_created = datetime.strptime(vod["created_at"], "%Y-%m-%dT%H:%M:%SZ")
    beatmap_length = int(beatmap["total_length"])

    # Convert beatmap length when speed mods are enabled
    mods = Mods.list_mods(score["mods"])
    if Mods.DT in mods or Mods.NC in mods:
        beatmap_length /= 1.5
    elif Mods.HT in mods:
        beatmap_length /= 0.75

    # Get the timestamp in the VOD when the score was created
    timestamp_score_created = (score_created - vod_created).total_seconds()
    timestamp_play_started = timestamp_score_created - beatmap_length

    # Add the vod url with timestamp to the formatted text
    text += " | **[`Video of this play :)`]({0}?t={1}s)**\n".format(vod["url"], int(timestamp_play_started))
    return text


async def format_new_score(mode: api.GameMode, score: dict, beatmap: dict, rank: int = None,
                           member: discord.Member = None):
    """ Format any score. There should be a member name/mention in front of this string. """
    acc = calculate_acc(mode, score)
    return (
        "[{i}{artist} - {title} [{version}]{i}]({host}b/{beatmap_id})\n"
        "**{pp}pp {stars:.2f}\u2605, {rank} {scoreboard_rank}{failed}+{modslist}**"
        "```diff\n"
        "  acc     300s  100s  50s  miss  combo\n"
        "{sign} {acc:<8.2%}{count300:<6}{count100:<6}{count50:<5}{countmiss:<6}{maxcombo}{max_combo}```"
        "{live}"
    ).format(
        host=host,
        beatmap_id=score["beatmap"]["id"],
        sign="!" if acc == 1 else ("+" if score["perfect"] and score["passed"] else "-"),
        modslist=Mods.format_mods(score["mods"]),
        acc=acc,
        pp=score["pp"],
        rank=score["rank"],
        count300=score["statistics"]["count_300"],
        count100=score["statistics"]["count_100"],
        count50=score["statistics"]["count_50"],
        countmiss=score["statistics"]["count_miss"],
        artist=score["beatmapset"]["artist"].replace("_", r"\_") if bool("beatmapset" in score) else
        beatmap["beatmapset"]["artist"].replace("_", r"\_"),
        title=score["beatmapset"]["title"].replace("_", r"\_") if bool("beatmapset" in score) else
        beatmap["beatmapset"]["title"].replace("_", r"\_"),
        i=("*" if "*" not in score["beatmapset"]["artist"] + score["beatmapset"]["title"] else "") if
        bool("beatmapset" in score) else
        ("*" if "*" not in beatmap["beatmapset"]["artist"] + beatmap["beatmapset"]["title"] else ""),
        # Escaping asterisk doesn't work in italics
        version=beatmap["version"],
        stars=float(beatmap["difficulty_rating"]),
        maxcombo=score["max_combo"],
        max_combo="/{}".format(beatmap["max_combo"]) if mode in (api.GameMode.Standard, api.GameMode.Catch) else "",
        scoreboard_rank="#{} ".format(rank) if rank else "",
        failed="(Failed) " if score["passed"] is False and score["rank"] != "F" else "",
        live=await format_stream(member, score, beatmap) if member else "",
    )


async def format_minimal_score(mode: api.GameMode, score: dict, beatmap: dict, rank: int, member: discord.Member):
    """ Format any osu! score with minimal content.
    There should be a member name/mention in front of this string. """
    acc = calculate_acc(mode, score)
    return (
        "[*{artist} - {title} [{version}]*]({host}b/{beatmap_id})\n"
        "**{pp}pp {stars:.2f}\u2605, {rank} {acc:.2%} {scoreboard_rank}+{mods}**"
        "{live}"
    ).format(
        host=host,
        mods=Mods.format_mods(score["mods"]),
        acc=acc,
        beatmap_id=score["beatmap"]["id"],
        artist=beatmap["beatmapset"]["artist"].replace("*", "\*").replace("_", "\_"),
        title=beatmap["beatmapset"]["title"].replace("*", "\*").replace("_", "\_"),
        version=beatmap["version"],
        rank=score["rank"],
        stars=float(beatmap["difficulty_rating"]),
        scoreboard_rank="#{} ".format(rank) if rank else "",
        live=await format_stream(member, score, beatmap),
        pp=score["pp"]
    )


def updates_per_log():
    """ Returns the amount of updates needed before logging interval is met. """
    return logging_interval // (update_interval / 60)


def get_primary_guild(member_id: str):
    """ Return the primary guild for a member or None. """
    return osu_config.data["primary_guild"].get(member_id, None)


def get_mode(member_id: str):
    """ Return the api.GameMode for the member with this id. """
    if member_id not in osu_config.data["mode"]:
        mode = api.GameMode.Standard
        mode.string = "osu"
        return mode

    value = int(osu_config.data["mode"][member_id])
    mode = api.GameMode(value)
    if mode == api.GameMode.Standard:
        mode.string = "osu"
    elif mode == api.GameMode.Taiko:
        mode.string = "taiko"
    elif mode == api.GameMode.Catch:
        mode.string = "fruits"
    elif mode == api.GameMode.Mania:
        mode.string = "mania"
    return mode


def get_update_mode(member_id: str):
    """ Return the member's update mode. """
    if member_id not in osu_config.data["update_mode"]:
        return UpdateModes.Full

    return UpdateModes.get_mode(osu_config.data["update_mode"][member_id])


def get_user_url(member_id: str):
    """ Return the user website URL. """
    user_id = osu_config.data["profiles"][member_id]

    return host + "u/" + user_id


def is_playing(member: discord.Member):
    """ Check if a member has "osu!" in their Game name. """
    # See if the member is playing
    for activity in member.activities:
        if activity is not None and activity.name is not None:
            if "osu" in activity.name.lower() or rank_regex.search(activity.name):
                return True
    else:
        return False


async def update_user_data():
    """ Go through all registered members playing osu!, and update their data. """
    global osu_tracking

    # Go through each member playing and give them an "old" and a "new" subsection
    # for their previous and latest user data
    for member_id, profile in osu_config.data["profiles"].items():
        # Skip members who disabled tracking
        if get_update_mode(str(member_id)) is UpdateModes.Disabled:
            continue

        member = discord.utils.get(client.get_all_members(), id=int(member_id))
        if member is None:
            continue

        # Add the member to tracking
        if member_id not in osu_tracking:
            osu_tracking[member_id] = dict(member=member, ticks=-1)

        osu_tracking[str(member_id)]["ticks"] += 1

        # Only update members not tracked ingame every nth update
        if not is_playing(member) and osu_tracking[str(member_id)]["ticks"] % not_playing_skip > 0:
            # Update their old data to match their new one in order to avoid duplicate posts
            if "new" in osu_tracking[str(member_id)]:
                osu_tracking[str(member_id)]["old"] = osu_tracking[str(member_id)]["new"]
            continue

        # Get the user data for the player
        mode = get_mode(str(member_id))
        try:
            params = {
                "key": "id"
            }
            user_data = await api.get_user(profile, mode.string, params=params)
            user_recent = await api.get_user_recent_activity(profile)
        except aiohttp.ServerDisconnectedError:
            continue
        except asyncio.TimeoutError:
            logging.warning("Timed out when retrieving osu! info from {} ({})".format(member, profile))
            continue

        # Just in case something goes wrong, we skip this member (these things are usually one-time occurrences)
        if user_data is None:
            logging.info("Could not retrieve osu! info from {} ({})".format(member, profile))
            continue

        # User is already tracked
        if "new" in osu_tracking[str(member_id)]:
            # Move the "new" data into the "old" data of this user
            osu_tracking[str(member_id)]["old"] = osu_tracking[str(member_id)]["new"]
        else:
            # If this is the first time, update the user's list of scores for later
            params = {
                "mode": mode.string,
                "limit": score_request_limit,
            }
            fetched_scores = await api.get_user_scores(profile, "best", params=params)
            for score in fetched_scores:
                del score["weight"]
                del score["beatmap"]["passcount"]
                del score["beatmapset"]
                del score["beatmap"]["playcount"]
                del score["user"]
            osu_tracking[str(member_id)]["scores"] = fetched_scores

        # Update the "new" data
        osu_tracking[str(member_id)]["new"] = user_data
        osu_tracking[str(member_id)]["new"]["events"] = user_recent
        await asyncio.sleep(1.5)


async def get_new_score(member_id: str):
    """ Compare old user scores with new user scores and return the discovered
    new score if there is any. When a score is returned, it's position in the
    player's top plays can be retrieved with score["pos"]. """
    # Download a list of the user's scores
    profile = osu_config.data["profiles"][member_id]
    params = {
        "mode": get_mode(member_id).string,
        "limit": score_request_limit,
    }
    user_scores = await api.get_user_scores(profile, "best", params=params)
    for score in user_scores:
        del score["weight"]
        del score["beatmap"]["passcount"]
        del score["beatmapset"]
        del score["beatmap"]["playcount"]
        del score["user"]

    # Compare the scores from top to bottom and try to find a new one
    for i, score in enumerate(user_scores):
        if score not in osu_tracking[member_id]["scores"]:
            if i == 0:
                logging.info(f"a #1 score was set: check plugins.osu.osu_tracking['{member_id}']['debug']")
                osu_tracking[member_id]["debug"] = dict(scores=user_scores,
                                                        old=dict(osu_tracking[member_id]["old"]),
                                                        new=dict(osu_tracking[member_id]["new"]))
            osu_tracking[member_id]["scores"] = user_scores

            # Calculate the difference in pp from the score below
            if i < len(osu_tracking[member_id]["scores"]) - 2:
                pp = float(score["pp"])
                diff = pp - float(user_scores[i + 1]["pp"])
            else:
                diff = 0
            return dict(score, pos=i + 1, diff=diff)
    else:
        logging.info(f"{member_id} gained PP, but no new score was found")
        return None


def get_diff(old, new, value, statistics=False):
    """ Get the difference between old and new osu! user data. """
    if statistics:
        return float(new["statistics"][value]) - float(old["statistics"][value])
    else:
        return float(new[value]) - float(old[value])


def get_notify_channels(guild: discord.Guild, data_type: str):
    """ Find the notifying channel or return the guild. """
    if str(guild.id) not in osu_config.data["guild"]:
        return None

    if data_type + "-channels" not in osu_config.data["guild"][str(guild.id)]:
        return None

    return [guild.get_channel(int(s)) for s in osu_config.data["guild"][str(guild.id)][data_type + "-channels"]
            if guild.get_channel(int(s))]


async def get_potential_pp(score, beatmap, member: discord.Member, score_pp: float, use_acc: bool = False):
    """ Returns the potential pp or None if it shouldn't display """
    potential_pp = None

    # Find the potentially gained pp in standard when not FC
    if get_mode(str(member.id)) is api.GameMode.Standard and get_update_mode(str(member.id)) is not UpdateModes.PP \
            and int(score["max_combo"]) < int(beatmap["max_combo"]):
        options = ["+" + Mods.format_mods(score["mods"])]

        if use_acc:
            options.append("{acc:.2%}".format(acc=calculate_acc(api.GameMode.Standard, score, exclude_misses=True)))
        else:
            options.append(str(score["statistics"]["count_100"]) + "x100")
            options.append(str(score["statistics"]["count_50"]) + "x50")

        try:
            pp_stats = await calculate_pp("https://osu.ppy.sh/b/{}".format(score["beatmap"]["id"]), *options)
            potential_pp = pp_stats.pp
        except Exception as e:
            logging.error(traceback.format_exc())
            pass

        # Drop this info whenever the potential pp gain is negative.
        #     The osu! API does not provide info on sliderbreak count and missed sliderend count, which results
        #     in faulty calculation (very often negative relatively). Therefore, I will conclude that the score
        #     was actually an FC and has missed sliderends when the gain is negative.
        if potential_pp - score_pp <= 0:
            potential_pp = None

    return potential_pp


def get_score_name(member: discord.Member, username: str):
    """ Formats the username and link for scores."""
    user_url = get_user_url(str(member.id))
    return "{member.mention} [`{name}`]({url})".format(member=member, name=username, url=user_url)


def get_formatted_score_embed(member: discord.Member, score: dict, formatted_score: str, potential_pp: float = None):
    embed = discord.Embed(color=member.color, url=get_user_url(str(member.id)))
    embed.description = formatted_score
    footer = ""

    # Add potential pp in the footer
    if potential_pp:
        footer += "Potential: {0:,.2f}pp, {1:+.2f}pp".format(potential_pp, potential_pp - float(score["pp"]))

    # Add completion rate to footer if score is failed
    if score["passed"] is False:
        objects = score["statistics"]["count_300"] + score["statistics"]["count_100"] + \
                  score["statistics"]["count_50"] + score["statistics"]["count_miss"]

        beatmap_objects = score["beatmap"]["count_circles"] + score["beatmap"]["count_sliders"] \
                          + score["beatmap"]["count_spinners"]
        footer += "\nCompletion rate: {completion_rate:.2f}%".format(completion_rate=(objects / beatmap_objects) * 100)

    embed.set_footer(text=footer)
    return embed


async def notify_pp(member_id: str, data: dict):
    """ Notify any differences in pp and post the scores + rank/pp gained. """
    # Only update pp when there is actually a difference
    if "old" not in data:
        return

    # Get the difference in pp since the old data
    old, new = data["old"], data["new"]
    pp_diff = get_diff(old, new, "pp", statistics=True)

    # If the difference is too small or nothing, move on
    if pp_threshold > pp_diff > -pp_threshold:
        return

    rank_diff = -int(get_diff(old, new, "global_rank", statistics=True))
    country_rank_diff = -int(get_diff(old, new, "country_rank", statistics=True))
    accuracy_diff = get_diff(old, new, "hit_accuracy", statistics=True)  # Percent points difference

    member = data["member"]
    mode = get_mode(member_id)
    update_mode = get_update_mode(member_id)
    m = ""
    potential_pp = None

    # Since the user got pp they probably have a new score in their own top 100
    # If there is a score, there is also a beatmap
    if update_mode is UpdateModes.PP:
        score = None
    else:
        score = await get_new_score(member_id)

    # If a new score was found, format the score
    if score:
        params = {
            "id": score["beatmap"]["id"],
        }
        beatmap = (await api.beatmap_lookup(**params))

        # There might not be any events
        scoreboard_rank = None
        if new["events"]:
            scoreboard_rank = api.rank_from_events(new["events"], str(score["beatmap"]["id"]))

        potential_pp = await get_potential_pp(score, beatmap, member, float(score["pp"]))

        if update_mode is UpdateModes.Minimal:
            m += await format_minimal_score(mode, score, beatmap, scoreboard_rank, member) + "\n"
        else:
            m += await format_new_score(mode, score, beatmap, scoreboard_rank, member)

    # Always add the difference in pp along with the ranks
    m += format_user_diff(mode, pp_diff, rank_diff, country_rank_diff, accuracy_diff, old["country"]["code"], new)

    # Send the message to all guilds
    for guild in client.guilds:
        member = guild.get_member(int(member_id))
        channels = get_notify_channels(guild, "score")
        if not member or not channels:
            continue

        primary_guild = get_primary_guild(str(member.id))
        is_primary = True if primary_guild is None else (True if primary_guild == str(guild.id) else False)

        # Format the url and the username
        name = get_score_name(member, new["username"])
        embed = get_formatted_score_embed(member, score, m, potential_pp)
        if score:
            embed.set_thumbnail(url=beatmap["beatmapset"]["covers"]["list@2x"])

        # The top line of the format will differ depending on whether we found a score or not
        if score:
            embed.description = "**{0} set a new best `(#{pos}/{1} +{diff:.2f}pp)` on**\n".format(name,
                                                                                                  score_request_limit,
                                                                                                  **score) + m
        else:
            embed.description = name + "\n" + m

        for i, channel in enumerate(channels):
            try:
                await client.send_message(channel, embed=embed)

                # In the primary guild and if the user sets a score, send a mention and delete it
                # This will only mention in the first channel of the guild
                if use_mentions_in_scores and score and i == 0 and is_primary:
                    mention = await client.send_message(channel, member.mention)
                    await client.delete_message(mention)
            except discord.Forbidden:
                pass


async def format_beatmapset_diffs(beatmapset):
    """ Format some difficulty info on a beatmapset. """
    # Get the longest difficulty name
    diff_length = len(max((diff["version"] for diff in beatmapset["beatmaps"]), key=len))
    if diff_length > max_diff_length:
        diff_length = max_diff_length
    elif diff_length < len("difficulty"):
        diff_length = len("difficulty")

    m = "```elm\n" \
        "M {version: <{diff_len}}  Stars  Drain  PP".format(version="Difficulty", diff_len=diff_length)

    for diff in sorted(beatmapset["beatmaps"], key=lambda d: float(d["difficulty_rating"])):
        diff_name = diff["version"]
        m += "\n{gamemode: <2}{name: <{diff_len}}  {stars: <7}{drain: <7}{pp}".format(
            gamemode=api.GameMode(int(diff["mode_int"])).name[0],
            name=diff_name if len(diff_name) < max_diff_length else diff_name[:max_diff_length - 3] + "...",
            diff_len=diff_length,
            stars="{:.2f}\u2605".format(float(diff["difficulty_rating"])),
            pp="{}pp".format(int(diff.get("pp", "0"))),
            drain="{}:{:02}".format(*divmod(int(diff["hit_length"]), 60))
        )

    return m + "```"


async def format_beatmap_info(beatmapset):
    """ Format some difficulty info on a beatmapset. """
    # Get the longest difficulty name
    diff_length = len(max((diff["version"] for diff in beatmapset["beatmaps"]), key=len))
    if diff_length > max_diff_length + 1:
        diff_length = max_diff_length + 1
    elif diff_length < len("difficulty"):
        diff_length = len("difficulty")

    m = "```elm\n" \
        "{version: <{diff_len}}  Drain  BPM  Passrate".format(version="Difficulty", diff_len=diff_length)

    for diff in sorted(beatmapset["beatmaps"], key=lambda d: float(d["difficulty_rating"])):
        diff_name = diff["version"]
        pass_rate = "Not passed yet"
        if not diff["passcount"] == 0 and not diff["playcount"] == 0:
            pass_rate = "{:.2f}%".format((diff["passcount"] / diff["playcount"]) * 100)

        m += "\n{name: <{diff_len}}  {drain: <7}{bpm: <5}{passrate}\n\nOD   CS   AR   HP   Max Combo\n{od: <5}" \
             "{cs: <5}{ar: <5}{hp: <5}{maxcombo}\n\nAim PP  Speed PP  Acc PP  Total PP\n{aim_pp: <8}{speed_pp: <10}" \
             "{acc_pp: <8}{pp}\n\nAim Stars  Speed Stars  Total Stars\n{aim_stars: <11}{speed_stars: <13}" \
             "{stars}".format(
              gamemode=api.GameMode(int(diff["mode_int"])).name[0],
              name=diff_name if len(diff_name) < max_diff_length else diff_name[:max_diff_length - 2] + "...",
              diff_len=diff_length,
              stars="{:.2f}\u2605".format(float(diff["difficulty_rating"])),
              pp="{}pp".format(int(diff.get("pp", "0"))),
              drain="{}:{:02}".format(*divmod(int(diff["hit_length"]), 60)),
              aim_pp="{}pp".format(int(diff.get("aim_pp", "0"))),
              speed_pp="{}pp".format(int(diff.get("speed_pp", "0"))),
              acc_pp="{}pp".format(int(diff.get("acc_pp", "0"))),
              passrate=pass_rate,
              od=diff["accuracy"],
              ar=diff["ar"],
              hp=diff["drain"],
              cs=diff["cs"],
              aim_stars="{:.2f}\u2605".format(float(diff["aim_stars"])),
              speed_stars="{:.2f}\u2605".format(float(diff["speed_stars"])),
              bpm=int(diff["bpm"]),
              maxcombo="{}x".format(diff["max_combo"])
             )

    return m + "```"


async def format_map_status(member: discord.Member, status_format: str, beatmapset, minimal: bool, user_update=True,
                            beatmap=False):
    """ Format the status update of a beatmap. """
    if user_update:
        user_id = osu_config.data["profiles"][str(member.id)]
        name = member.display_name
    else:
        user_id = beatmapset["user_id"]
        name = beatmapset["creator"]
    status = status_format.format(name=name, user_id=user_id, host=host, artist=beatmapset["artist"],
                                  title=beatmapset["title"], id=beatmapset["id"])
    if not minimal:
        if not beatmap:
            status += await format_beatmapset_diffs(beatmapset)
            embed = discord.Embed(color=member.color, description=status)
            embed.set_image(url=beatmapset["covers"]["cover@2x"])
        else:
            status += await format_beatmap_info(beatmapset)
            embed = discord.Embed(color=member.color, description=status)
            embed.set_image(url=beatmapset["covers"]["cover@2x"])
    else:
        embed = discord.Embed(color=member.color, description=status)
        embed.set_image(url=beatmapset["covers"]["cover@2x"])

    return embed


async def calculate_pp_for_beatmapset(beatmapset):
    """ Calculates the pp for every difficulty in the given mapset, added
    to a "pp" key in the difficulty's dict. """
    # Init the cache of this mapset if it has not been created
    set_id = str(beatmapset["id"])
    if set_id not in osu_config.data["map_cache"]:
        osu_config.data["map_cache"][set_id] = {}

    cached_mapset = osu_config.data["map_cache"][set_id]

    for i, diff in enumerate(beatmapset["beatmaps"]):
        map_id = str(diff["id"])
        # Skip any diff that's not standard osu!
        if int(diff["mode_int"]) != api.GameMode.Standard.value:
            continue

        # If the diff is cached and unchanged, use the cached pp
        if map_id in cached_mapset:
            if diff["checksum"] == cached_mapset[map_id]["md5"] and "speed_pp" in cached_mapset[map_id]:
                diff["pp"] = cached_mapset[map_id]["pp"]
                diff["aim_pp"] = cached_mapset[map_id]["aim_pp"]
                diff["speed_pp"] = cached_mapset[map_id]["speed_pp"]
                diff["acc_pp"] = cached_mapset[map_id]["acc_pp"]
                diff["aim_stars"] = cached_mapset[map_id]["aim_stars"]
                diff["speed_stars"] = cached_mapset[map_id]["speed_stars"]
                continue

            # If it was changed, add an asterisk to the beatmap name (this is a really stupid place to do this)
            diff["version"] = "*" + diff["version"]

        # If the diff is not cached, or was changed, calculate the pp and update the cache
        try:
            pp_stats = await calculate_pp(int(map_id), ignore_cache=True, map_calc=True)
        except ValueError:
            logging.error(traceback.format_exc())
            continue

        diff["pp"] = pp_stats.pp
        diff["aim_pp"] = pp_stats.aim_pp
        diff["speed_pp"] = pp_stats.speed_pp
        diff["acc_pp"] = pp_stats.acc_pp
        diff["aim_stars"] = pp_stats.aim_stars
        diff["speed_stars"] = pp_stats.speed_stars

        # Cache the difficulty
        osu_config.data["map_cache"][set_id][map_id] = {
            "md5": diff["checksum"],
            "pp": pp_stats.pp,
            "aim_stars": pp_stats.aim_stars,
            "speed_stars": pp_stats.speed_stars,
            "aim_pp": pp_stats.aim_pp,
            "speed_pp": pp_stats.speed_pp,
            "acc_pp": pp_stats.acc_pp,
        }
    await osu_config.asyncsave()


async def notify_maps(member_id: str, data: dict):
    """ Notify any map updates, such as update, resurrect and qualified. """
    # Only update when there is a difference
    if "old" not in data:
        return

    # Get the old and the new events
    old, new = data["old"]["events"], data["new"]["events"]

    # If nothing has changed, move on to the next member
    if old == new:
        return

    # Get the new events
    events = []  # type: List[dict]
    for event in new:
        if event in old:
            break

        # Since the events are displayed on the profile from newest to oldest, we want to post the oldest first
        events.insert(0, event)

    # Format and post the events
    for event in events:
        # Get and format the type of event
        if event["type"] == "beatmapsetUpload":
            status_format = "<name> has submitted a new beatmap <title>"
        elif event["type"] == "beatmapsetUpdate":
            status_format = "<name> has updated the beatmap <title>"
        elif event["type"] == "beatmapsetRevive":
            status_format = "<title> has been revived from eternal slumber by <name>"
        elif event["type"] == "beatmapsetApprove" and event["approval"] == "qualified":
            status_format = "<title> by <name> has been qualified!"
        elif event["type"] == "beatmapsetApprove" and event["approval"] == "ranked":
            status_format = "<title> by <name> has been ranked!"
        elif event["type"] == "beatmapsetApprove" and event["approval"] == "loved":
            status_format = "<title> by <name> has been loved!"
        else:  # We discard any other events
            continue

        # Replace shortcuts with proper formats and add url formats
        if status_format:
            status_format = status_format.replace("<name>", "[**{name}**]({host}u/{user_id})")
            status_format = status_format.replace("<title>", "[**{artist} - {title}**]({host}s/{id})")

        # We'll sleep for a long while to let the beatmap API catch up with the change
        await asyncio.sleep(45)

        # Try returning the beatmap info 6 times with a span of a minute
        # This might be needed when new maps are submitted
        for _ in range(6):
            beatmapset = await api.beatmapset_from_url("https://osu.ppy.sh" + event["beatmapset"]["url"])
            if beatmapset:
                break
            await asyncio.sleep(60)
        else:
            # well shit
            continue

        # Calculate (or retrieve cached info) the pp for every difficulty of this mapset
        try:
            await calculate_pp_for_beatmapset(beatmapset)
        except ValueError:
            logging.error(traceback.format_exc())

        new_event = MapEvent(text=str(event["beatmapset"]["title"] + event["type"] + event["approval"] if
                                      event["type"] == "beatmapsetApprove" else ""))
        prev = discord.utils.get(recent_map_events, text=str(event["beatmapset"]["title"] + event["type"] +
                                                             event["approval"] if
                                                             event["type"] == "beatmapsetApprove" else ""))
        to_delete = []

        if prev:
            recent_map_events.remove(prev)

            if prev.time_created + timedelta(hours=event_repeat_interval) > new_event.time_created:
                to_delete = prev.messages
                new_event.count = prev.count + 1
                new_event.time_created = prev.time_created

        # Always append the new event to the recent list
        recent_map_events.append(new_event)

        # Send the message to all guilds
        for guild in client.guilds:
            member = guild.get_member(int(member_id))
            channels = get_notify_channels(guild, "map")  # type: list

            if not member or not channels:
                continue

            for channel in channels:
                # Do not format difficulties when minimal (or pp) information is specified
                update_mode = get_update_mode(member_id)
                embed = await format_map_status(member, status_format, beatmapset,
                                                update_mode is not UpdateModes.Full,
                                                beatmap=bool(len(beatmapset["beatmaps"]) == 1
                                                             and beatmapset["beatmaps"][0]["mode"] == "osu"))

                if new_event.count > 1:
                    embed.set_footer(text="updated {} times since".format(new_event.count))
                    embed.timestamp = new_event.time_created

                # Delete the previous message if there is one
                if to_delete:
                    delete_msg = discord.utils.get(to_delete, channel=channel)
                    await client.delete_message(delete_msg)
                    to_delete.remove(delete_msg)

                try:
                    msg = await client.send_message(channel, embed=embed)
                except discord.errors.Forbidden:
                    pass
                else:
                    new_event.messages.append(msg)


async def on_ready():
    """ Handle every event. """
    global time_elapsed

    # Notify the owner when they have not set their API key
    if osu_config.data["client_secret"] == "change to your client secret":
        logging.warning("osu! functionality is unavailable until a "
                        "client ID and client secret is provided (config/osu.json)")

    while not client.loop.is_closed():
        try:
            await asyncio.sleep(float(update_interval), loop=client.loop)
            started = datetime.now()

            # First, update every user's data
            await update_user_data()

            # Next, check for any differences in pp between the "old" and the "new" subsections
            # and notify any guilds
            # NOTE: This used to also be ensure_future before adding the potential pp check.
            # The reason for this change is to ensure downloading and running the .osu files won't happen twice
            # at the same time, which would cause problems retrieving the correct potential pp.
            for member_id, data in osu_tracking.items():
                await notify_pp(str(member_id), data)

            # Check for any differences in the users' events and post about map updates
            # NOTE: the same applies to this now. These can't be concurrent as they also calculate pp.
            for member_id, data in osu_tracking.items():
                await notify_maps(str(member_id), data)
        except aiohttp.ClientOSError as e:
            logging.error(str(e))
        except asyncio.CancelledError:
            return
        except:
            logging.error(traceback.format_exc())
        finally:
            pass
            # TODO: setup logging

            # Save the time elapsed since we started the update
            time_elapsed = (datetime.now() - started).total_seconds()


async def on_reload(name: str):
    """ Preserve the tracking cache. """
    global osu_tracking, recent_map_events
    local_tracking = osu_tracking
    local_events = recent_map_events

    await plugins.reload(name)

    osu_tracking = local_tracking
    recent_map_events = local_events


def get_timestamps_with_url(content: str):
    """ Yield every map timestamp found in a string, and an edditor url.

    :param content: The string to search
    :returns: a tuple of the timestamp as a raw string and an editor url
    """
    for match in timestamp_pattern.finditer(content):
        url = match.group(1).strip(" ").replace(" ", "%20").replace(")", r")")
        yield match.group(0), "<osu://edit/{}>".format(url)


@plugins.event()
async def on_message(message):
    # Ignore commands
    if message.content.startswith("!"):
        return

    timestamps = ["{} {}".format(stamp, url) for stamp, url in get_timestamps_with_url(message.content)]
    if timestamps:
        await client.send_message(message.channel,
                                  embed=discord.Embed(color=message.author.color,
                                                      description="\n".join(timestamps)))
        return True


@plugins.command(aliases="circlesimulator eba", usage="[member] [mode]")
async def osu(message: discord.Message, *options):
    """ Handle osu! commands.

    When your user is linked, this plugin will check if you are playing osu!
    (your profile would have `playing osu!`), and send updates whenever you set a
    new top score. """
    member = None
    mode = None

    for value in options:
        member = utils.find_member(guild=message.guild, name=value)
        if member:
            continue
        else:
            mode = api.GameMode.get_mode(value)

    if member is None:
        member = message.author

    # Make sure the member is assigned
    assert str(member.id) in osu_config.data[
        "profiles"], "No osu! profile assigned to **{}**! Please assign a profile using {}osu link".format(
        member.name, botconfig.guild_command_prefix(member.guild))

    user_id = osu_config.data["profiles"][str(member.id)]
    mode = get_mode(str(member.id)) if mode is None else mode

    # Set the signature color to that of the role color
    color = "pink" if member.color == discord.Color.default() \
        else "#{0:02x}{1:02x}{2:02x}".format(*member.color.to_rgb())

    # Calculate whether the header color should be black or white depending on the background color.
    # Stupidly, the API doesn't accept True/False. It only looks for the &darkheaders keyword.
    # The silly trick done here is extracting either the darkheader param or nothing.
    r, g, b = member.color.to_rgb()
    dark = dict(darkheader="True") if (r * 0.299 + g * 0.587 + b * 0.144) > 186 else {}

    # Download and upload the signature
    params = {
        "colour": color,
        "uname": user_id,
        "pp": 0,
        "countryrank": "",
        "xpbar": "",
        "mode": mode.value,
        "date": datetime.now().ctime()
    }
    signature = await utils.retrieve_page("https://lemmmy.pw/osusig/sig.php", head=True, **params, **dark)
    embed = discord.Embed(color=member.color)
    embed.set_author(name=member.display_name, icon_url=member.avatar_url, url=get_user_url(str(member.id)))
    embed.set_image(url=signature.url)
    await client.send_message(message.channel, embed=embed)


async def has_enough_pp(user, mode, **params):
    """ Lookup the given member and check if they have enough pp to register.
    params are just like api.get_user. """
    osu_user = await api.get_user(user, mode, params=params)
    return osu_user["statistics"]["pp"] >= minimum_pp_required


@osu.command(aliases="set")
async def link(message: discord.Message, name: Annotate.LowerContent):
    """ Tell the bot who you are on osu!. """
    params = {
        "key": "username",
    }
    osu_user = await api.get_user(name, params=params)
    if osu_user["playmode"] == "osu":
        mode = api.GameMode.Standard
    elif osu_user["playmode"] == "taiko":
        mode = api.GameMode.Taiko
    elif osu_user["playmode"] == "fruits":
        mode = api.GameMode.Catch
    elif osu_user["playmode"] == "mania":
        mode = api.GameMode.Mania
    else:
        mode = api.GameMode.Standard

    # Check if the osu! user exists
    assert osu_user, "osu! user `{}` does not exist.".format(name)
    user_id = osu_user["id"]

    # Make sure the user has more pp than the minimum limit defined in config
    if float(osu_user["statistics"]["pp"]) < minimum_pp_required:
        # Perhaps the user wants to display another gamemode
        await client.say(message,
                         "**You have less than the required {}pp.\nIf you have enough in a different mode, please "
                         "enter your gamemode below. Valid gamemodes are `{}`.**".format(minimum_pp_required,
                                                                                         gamemodes))

        def check(m):
            return m.author == message.author and m.channel == message.channel

        try:
            reply = await client.wait_for_message(timeout=60, check=check)
        except asyncio.TimeoutError:
            return

        mode = api.GameMode.get_mode(reply.content)
        assert mode is not None, "**The given gamemode is invalid.**"
        assert await has_enough_pp(user=user_id, mode=mode.string), \
            "**Your pp in {} is less than the required {}pp.**".format(mode.name, minimum_pp_required)

    # Clear the scores when changing user
    if str(message.author.id) in osu_tracking:
        del osu_tracking[str(message.author.id)]

    user_id = osu_user["id"]

    # Assign the user using their unique user_id
    osu_config.data["profiles"][str(message.author.id)] = str(user_id)
    osu_config.data["mode"][str(message.author.id)] = mode.value
    osu_config.data["primary_guild"][str(message.author.id)] = str(message.guild.id)
    await osu_config.asyncsave()
    await client.say(message, "Set your osu! profile to `{}`.".format(osu_user["username"]))


@osu.command(aliases="unset")
async def unlink(message: discord.Message, member: discord.Member = Annotate.Self):
    """ Unlink your osu! account or unlink the member specified (**Owner only**). """
    # The message author is allowed to unlink himself
    # If a member is specified and the member is not the owner, set member to the author
    if not plugins.is_owner(message.author):
        member = message.author

    # The member might not be linked to any profile
    assert str(member.id) in osu_config.data["profiles"], "No osu! profile assigned to **{}**!".format(member.name)

    # Unlink the given member (usually the message author)
    del osu_config.data["profiles"][str(member.id)]
    await osu_config.asyncsave()
    await client.say(message, "Unlinked **{}'s** osu! profile.".format(member.name))


@osu.command(aliases="mode m track", error="Valid gamemodes: `{}`".format(gamemodes), doc_args=dict(modes=gamemodes))
async def gamemode(message: discord.Message, mode: api.GameMode.get_mode):
    """ Sets the command executor's gamemode.

    Gamemodes are: `{modes}`. """
    assert str(message.author.id) in osu_config.data["profiles"], \
        "No osu! profile assigned to **{}**!".format(message.author.name)

    user_id = osu_config.data["profiles"][str(message.author.id)]
    if mode == api.GameMode.Standard:
        mode.string = "osu"
    elif mode == api.GameMode.Taiko:
        mode.string = "taiko"
    elif mode == api.GameMode.Catch:
        mode.string = "fruits"
    elif mode == api.GameMode.Mania:
        mode.string = "mania"

    assert await has_enough_pp(user=user_id, mode=mode.string), \
        "**Your pp in {} is less than the required {}pp.**".format(mode.name, minimum_pp_required)

    osu_config.data["mode"][str(message.author.id)] = mode.value
    await osu_config.asyncsave()

    # Clear the scores when changing mode
    if str(message.author.id) in osu_tracking:
        del osu_tracking[str(message.author.id)]

    await client.say(message, "Set your gamemode to **{}**.".format(mode.name))


@osu.command()
async def info(message: discord.Message, member: discord.Member = Annotate.Self):
    """ Display configuration info. """
    # Make sure the member is assigned
    assert str(member.id) in osu_config.data["profiles"], "No osu! profile assigned to **{}**!".format(member.name)

    user_id = osu_config.data["profiles"][str(member.id)]
    mode = get_mode(str(member.id))
    update_mode = get_update_mode(str(member.id))

    e = discord.Embed(color=member.color)
    e.set_author(name=member.display_name, icon_url=member.avatar_url, url=host + "u/" + user_id)
    e.add_field(name="Game Mode", value=mode.name)
    e.add_field(name="Notification Mode", value=update_mode.name)
    e.add_field(name="Playing osu!", value="YES" if is_playing(member) else "NO")

    await client.send_message(message.channel, embed=e)


doc_modes = ", ".join(m.name.lower() for m in UpdateModes)


@osu.command(aliases="n updatemode", error="Valid modes: `{}`".format(doc_modes), doc_args=dict(modes=doc_modes))
async def notify(message: discord.Message, mode: UpdateModes.get_mode):
    """ Sets the command executor's update notification mode. This changes
    how much text is in each update, or if you want to disable them completely.

    Update modes are: `{modes}`. """
    assert str(message.author.id) in osu_config.data["profiles"], \
        "No osu! profile assigned to **{}**!".format(message.author.name)

    osu_config.data["update_mode"][str(message.author.id)] = mode.name
    await osu_config.asyncsave()

    # Clear the scores when disabling mode
    if str(message.author.id) in osu_tracking and mode == UpdateModes.Disabled:
        del osu_tracking[str(message.author.id)]

    await client.say(message, "Set your update notification mode to **{}**.".format(mode.name.lower()))


@osu.command()
async def url(message: discord.Message, member: discord.Member = Annotate.Self,
              section: str.lower = None):
    """ Display the member's osu! profile URL. """
    # Member might not be registered
    assert str(member.id) in osu_config.data["profiles"], "No osu! profile assigned to **{}**!".format(member.name)

    # Send the URL since the member is registered
    await client.say(message, "**{0.display_name}'s profile:** <{1}{2}>".format(
        member, get_user_url(str(member.id)), "#_{}".format(section) if section else ""))


async def pp_(message: discord.Message, beatmap_url: str, *options):
    """ Calculate and return the would be pp using `oppai-ng`.

    The beatmap url should either be a link to a beatmap /b/ or /s/, or an
    uploaded .osu file.

    Options are a parsed set of command-line arguments:  /
    `([acc]% | [num_100s]x100 [num_50s]x50) +[mods] [combo]x [misses]m scorev[scoring_version] ar[ar] od[od] cs[cs]`

    **Additionally**, PCBOT includes a *find closest pp* feature. This works as an
    argument in the options, formatted like `[pp_value]pp`
    """
    try:
        pp_stats = await calculate_pp(beatmap_url, *options)
    except ValueError as e:
        await client.say(message, str(e))
        return

    options = list(options)
    if type(pp_stats) is ClosestPPStats:
        # Remove any accuracy percentage from options as we're setting this manually, and remove unused options
        for opt in options:
            if opt.endswith("%") or opt.endswith("pp") or opt.endswith("x300") or opt.endswith("x100") or opt.endswith(
                    "x50"):
                options.remove(opt)

        options.insert(0, "{}%".format(pp_stats.acc))

    await client.say(message,
                     "*{artist} - {title}* **[{version}] {0}** {stars:.02f}\u2605 would be worth `{pp:,.02f}pp`.".format(
                         " ".join(options), **pp_stats._asdict()))


if can_calc_pp:
    plugins.command(name="pp", aliases="oppai")(pp_)
    osu.command(name="pp", aliases="oppai")(pp_)


async def create_score_embed_with_pp(member: discord.Member, score, beatmap, mode, potential_pp: bool = False):
    mods = api.Mods.format_mods(score["mods"])

    score_pp = await calculate_pp(int(score["beatmap"]["id"]), potential=bool(potential_pp),
                                  *"{modslist}{acc:.2%} {acc: .2%}pot {c300}x300 {c100}x100 {c50}x50 {scorerank}rank "
                                   "{countmiss}m {maxcombo}x"
                                  .format(acc=calculate_acc(mode, score),
                                          potential_acc=calculate_acc(mode, score, exclude_misses=True),
                                          scorerank="F" if score["passed"] is False else score["rank"],
                                          c300=score["statistics"]["count_300"],
                                          c100=score["statistics"]["count_100"],
                                          c50=score["statistics"]["count_50"],
                                          modslist="+" + mods + " " if mods != "Nomod" else "",
                                          countmiss=score["statistics"]["count_miss"],
                                          maxcombo=score["max_combo"]).split())

    score["pp"] = round(score_pp.pp, 2)
    beatmap["max_combo"] = score_pp.max_combo

    embed = get_formatted_score_embed(member, score, await format_new_score(mode, score, beatmap),
                                      score_pp.max_pp)
    embed.set_author(name=member.display_name, icon_url=member.avatar_url, url=get_user_url(str(member.id)))
    embed.set_thumbnail(url=score["beatmapset"]["covers"]["list@2x"] if bool(
        "beatmapset" in score) else beatmap["beatmapset"]["covers"]["list@2x"])
    return embed


async def recent(message: discord.Message, member: Annotate.Member = Annotate.Self):
    """ Display your or another member's most recent score. """
    assert str(member.id) in osu_config.data["profiles"], \
        "No osu! profile assigned to **{}**!".format(member.name)

    user_id = osu_config.data["profiles"][str(member.id)]
    mode = get_mode(str(member.id))

    params = {
        "include_fails": 1,
        "mode": mode.string,
        "limit": 1
    }

    scores = await api.get_user_scores(user_id, "recent", params=params)
    assert scores, "Found no recent score."

    score = scores[0]
    beatmap = score["beatmap"]
    embed = await create_score_embed_with_pp(member, score, beatmap, mode, potential_pp=not bool(
        bool(score["perfect"]) and bool(score["passed"])))
    await client.send_message(message.channel, embed=embed)


plugins.command()(recent)
osu.command(aliases="last new")(recent)


@osu.command(usage="<replay>")
async def render(message: discord.Message, *options):
    """ Render a replay using <https://ordr.issou.best>.
    The command accepts either a URL or an uploaded file.\n
    You can only render a replay every 5 minutes. """

    replay_url = ""
    for value in options:
        if utils.http_url_pattern.match(value):
            replay_url = value

    if not message.attachments == []:
        for attachment in message.attachments:
            replay_url = attachment.url

    if message.author.id in last_rendered:
        time_since_render = datetime.now() - last_rendered[message.author.id]
        in_minutes = time_since_render.total_seconds() / 60
        if in_minutes < 5:
            await client.say(message, "It's been less than 5 minutes since your last render. "
                                      "Please wait before trying again")
            return

    assert replay_url, "No replay provided"
    render_job = await ordr.send_render_job(replay_url)

    assert isinstance(render_job, dict), \
        "An error occured when sending this replay:\n{}".format(render_job)

    if "renderID" not in render_job:
        await client.say(message, "An error occured when sending this replay:\n{}".format(render_job["message"]))
        return

    last_rendered[message.author.id] = datetime.now()

    e = discord.Embed(color=message.author.color)
    e.description = "Progress: Rendering 0%"

    placeholder_msg = await client.send_message(message.channel, embed=e)

    render_complete = False
    video_url = ""

    while not render_complete:
        ordr_render = await ordr.get_render(render_job["renderID"])
        if not utils.http_url_pattern.match(ordr_render["videoUrl"]):
            await asyncio.sleep(10)
            e.description = "Progress: {}".format(ordr_render["progress"])
            await placeholder_msg.edit(embed=e)
        else:
            e.description = "Progress: {}".format(ordr_render["progress"])
            video_url = ordr_render["videoUrl"]
            render_complete = True

    await placeholder_msg.edit(content=video_url, embed=None)


async def score(message: discord.Message, *options):
    """ Display your own or the member's score on a beatmap.
    If URL is not provided it searches the last 10 messages for a URL. """
    member = None
    beatmap_url = None

    for value in options:
        if not utils.http_url_pattern.match(value):
            member = utils.find_member(guild=message.guild, name=value)
        else:
            beatmap_url = value

    if not member:
        member = message.author

    assert str(member.id) in osu_config.data["profiles"], \
        "No osu! profile assigned to **{}**!".format(member.name)

    if not beatmap_url:
        beatmap_id = None
        match = False
        async for m in message.channel.history(limit=10):
            to_search = m.content
            if m.embeds:
                for embed in m.embeds:
                    to_search += embed.description if embed.description else ""
                    to_search += embed.title if embed.title else ""
                    to_search += embed.footer.text if embed.footer else ""
            match_v1 = api.beatmap_url_pattern_v1.search(to_search)
            if match_v1:
                if match_v1.group("type") == "b":
                    beatmap_id = match_v1.group("id")
                match = True
                break

            match_v2_beatmapset = api.beatmapset_url_pattern_v2.search(to_search)
            if match_v2_beatmapset:
                if match_v2_beatmapset.group("mode") is not None:
                    beatmap_id = match_v2_beatmapset.group("beatmap_id")
                match = True
                break

            match_v2_beatmap = api.beatmap_url_pattern_v2.search(to_search)
            if match_v2_beatmap:
                beatmap_id = match_v2_beatmap.group("beatmap_id")

        if not match:
            await client.say(message, "No beatmap link found")
            return
    else:
        try:
            beatmap_info = api.parse_beatmap_url(beatmap_url)
            beatmap_id = beatmap_info.beatmap_id
        except SyntaxError as e:
            await client.say(message, e)
            return

    user_id = osu_config.data["profiles"][str(member.id)]
    mode = get_mode(str(member.id))

    assert beatmap_id, "Please link to a specific difficulty"
    params = {
        "mode": mode.string,
    }
    scores = await api.get_user_beatmap_score(beatmap_id, user_id, params=params)
    assert scores, "Found no scores by **{}**.".format(member.name)

    score = scores["score"]

    params = {
        "id": score["beatmap"]["id"],
    }
    beatmap = (await api.beatmap_lookup(**params))

    embed = await create_score_embed_with_pp(member, score, beatmap, mode, potential_pp=not bool(
        bool(score["perfect"]) and bool(score["passed"])))
    await client.send_message(message.channel, embed=embed)


plugins.command(name="score", usage="<member> <url>")(score)
osu.command(name="score", usage="<member> <url>")(score)


@osu.command(aliases="map")
async def mapinfo(message: discord.Message, beatmap_url: str):
    """ Display simple beatmap information. """
    try:
        beatmapset = await api.beatmapset_from_url(beatmap_url)
        await calculate_pp_for_beatmapset(beatmapset)
    except Exception as e:
        await client.say(message, e)
        return

    status = "[**{artist} - {title}**]({host}s/{id}) submitted by [**{name}**]({host}u/{user_id})"
    embed = await format_map_status(status_format=status, beatmapset=beatmapset, minimal=False,
                                    member=message.author, user_update=False,
                                    beatmap=bool(len(beatmapset["beatmaps"]) == 1
                                                 and beatmapset["beatmaps"][0]["mode"] == "osu"))
    await client.send_message(message.channel, embed=embed)


def init_guild_config(guild: discord.Guild):
    """ Initializes the config when it's not already set. """
    if str(guild.id) not in osu_config.data["guild"]:
        osu_config.data["guild"][str(guild.id)] = {}
        osu_config.save()


@osu.command(aliases="configure cfg")
async def config(message, _: utils.placeholder):
    """ Manage configuration for this plugin. """
    pass


@config.command(alias="score", permissions="manage_guild")
async def scores(message: discord.Message, *channels: discord.TextChannel):
    """ Set which channels to post scores to. """
    init_guild_config(message.guild)
    osu_config.data["guild"][str(message.guild.id)]["score-channels"] = list(str(c.id) for c in channels)
    await osu_config.asyncsave()
    await client.say(message, "**Notifying scores in**: {}".format(
        utils.format_objects(*channels, sep=" ") or "no channels"))


@config.command(alias="map", permissions="manage_guild")
async def maps(message: discord.Message, *channels: discord.TextChannel):
    """ Set which channels to post map updates to. """
    init_guild_config(message.guild)
    osu_config.data["guild"][str(message.guild.id)]["map-channels"] = list(c.id for c in channels)
    await osu_config.asyncsave()
    await client.say(message, "**Notifying map updates in**: {}".format(
        utils.format_objects(*channels, sep=" ") or "no channels"))


@osu.command(owner=True)
async def debug(message: discord.Message):
    """ Display some debug info. """
    await client.say(message, "Sent `{}` requests since the bot started (`{}`).\n"
                              "Sent an average of `{}` requests per minute. \n"
                              "Spent `{:.3f}` seconds last update.\n"
                              "Members registered as playing: {}\n"
                              "Total members tracked: `{}`".format(
        api.requests_sent, client.time_started.ctime(),
        round(api.requests_sent / ((datetime.now() - client.time_started).total_seconds() / 60.0),
              2) if api.requests_sent > 0 else 0,
        time_elapsed,
        utils.format_objects(*[d["member"] for d in osu_tracking.values() if is_playing(d["member"])], dec="`"),
        len(osu_tracking)
    ))<|MERGE_RESOLUTION|>--- conflicted
+++ resolved
@@ -40,13 +40,8 @@
 import discord
 
 import plugins
-<<<<<<< HEAD
 from pcbot import Config, utils, Annotate, config as botconfig
-from plugins.osulib import api, Mods, calculate_pp, can_calc_pp, ClosestPPStats
-=======
-from pcbot import Config, utils, Annotate
 from plugins.osulib import api, Mods, calculate_pp, can_calc_pp, ClosestPPStats, ordr
->>>>>>> 8c6825f4
 from plugins.twitchlib import twitch
 
 client = plugins.client  # type: discord.Client
@@ -543,7 +538,7 @@
                   score["statistics"]["count_50"] + score["statistics"]["count_miss"]
 
         beatmap_objects = score["beatmap"]["count_circles"] + score["beatmap"]["count_sliders"] \
-                          + score["beatmap"]["count_spinners"]
+                                                            + score["beatmap"]["count_spinners"]
         footer += "\nCompletion rate: {completion_rate:.2f}%".format(completion_rate=(objects / beatmap_objects) * 100)
 
     embed.set_footer(text=footer)
