--- conflicted
+++ resolved
@@ -16,12 +16,8 @@
     This plugin might send a lot of requests, so keep up to date with the
     !osu debug command.
 """
-<<<<<<< HEAD
-
-=======
 import copy
 import importlib
->>>>>>> 2e5611fc
 import asyncio
 import logging
 import re
