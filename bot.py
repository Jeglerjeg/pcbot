--- conflicted
+++ resolved
@@ -126,14 +126,8 @@
 
         def new_check(m):
             return (
-<<<<<<< HEAD
                        check(m) and (True if bot else not m.author.bot)
             )
-=======
-                       m.author == author and m.channel == channel and m.content == content
-                       if check is not None else True) \
-                   and (True if bot else not m.author.bot)
->>>>>>> d2f0ab8d
 
         return await super().wait_for("message", check=new_check, timeout=timeout)
 
