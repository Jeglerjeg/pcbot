--- conflicted
+++ resolved
@@ -126,14 +126,8 @@
 
         def new_check(m):
             return (
-<<<<<<< HEAD
-                       m.author == author and m.channel == channel and m.content == content
-                       if check is not None else True) \
-                   and (True if bot else not m.author.bot)
-=======
                        check(m) and (True if bot else not m.author.bot)
             )
->>>>>>> 2e5611fc
 
         return await super().wait_for("message", check=new_check, timeout=timeout)
 
@@ -449,15 +443,10 @@
             else:
                 if len(cmd_args) == 1:
                     send_help = True
-<<<<<<< HEAD
-                await client.say(message, plugins.format_help(command, message.guild,
-                                                              no_subcommand=not send_help))
-=======
                 embed = discord.Embed(color=message.author.color)
                 embed.description = plugins.format_help(command, message.guild, message,
                                                         no_subcommand=not send_help)
                 await client.send_message(message.channel, embed=embed)
->>>>>>> 2e5611fc
 
         command = None
 
